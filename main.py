--- conflicted
+++ resolved
@@ -1,11 +1,9 @@
 import json
 import shutil
 import webbrowser
-from collections import Counter
 from pathlib import Path
 from typing import Annotated, Optional
 
-import pandas as pd
 import typer
 from deepdiff import DeepDiff
 from tqdm import tqdm
@@ -357,47 +355,6 @@
         accepted_ann_age=accepted_ann_age)
                               .get_coder_agreements(max_num_coders, variables, True))
 
-<<<<<<< HEAD
-        default = fix_info.default
-        type = mp.annotation_structure.question_type(name)
-        if type in ["single", "multiple"]:
-            options = mp.annotation_structure.choices[name].raw_options_list()
-        else:
-            options = []
-        variables[name] = {
-            "name": name,
-            "type": type,
-            "options": options,
-            "default": default
-        }
-
-    agreement_report = analyze_coder_agreement(mp.raw_annotation_df, mp.assignment_df, variables)
-    data = agreement_report['agreement_metrics']["by_variable"]
-
-    counter = Counter(t["variable"] for t in agreement_report["conflicts"])
-    #print(counter)
-    conflict_counts = pd.DataFrame({"variable":list(counter.keys()), "val":list(counter.values())})
-
-    variable_names = []
-    kappa_values = []
-
-    for key, value in data.items():
-        variable_names.append(key)
-        kappa_values.append(value.get("kappa"))  # Use get() to handle missing kappa values
-
-    # Create the DataFrame
-    df = pd.DataFrame({
-        'variable_name': variable_names,
-        'kappa': kappa_values
-    })
-    conflict_counts.to_csv(SETTINGS.agreements_dir / f"conflicts_{mp.project_id}.csv")
-    df.to_csv(SETTINGS.agreements_dir / f"{mp.project_id}.csv")
-
-    dest: Path = (SETTINGS.agreements_dir / f"{mp.project_id}.json")
-    print(f"agreement_report -> {dest.as_posix()}")
-    dest.write_text(json.dumps(agreement_report))
-=======
->>>>>>> 338b63fc
     return dest, agreement_report
 
 
@@ -592,12 +549,6 @@
     # exit()
     # status(**_default)
     # annotations(**_default)
-<<<<<<< HEAD
-    #download_project_data(**_default)
-    agreements(**_default)
-    #create_conflict_view("nature_text",**_default)
-    # update_coding_game(**_default)
-=======
     # download_project_data(**_default)
     # agreements(**_default, accepted_ann_age=0)
     # delete_view(110)
@@ -645,5 +596,4 @@
     # print(list(f["name"] for f in filter(lambda f: f["required"], get_variables_info(alias="twitter-es-4"))))
     # annotations.annotations(alias="twitter-es-4")
     #add_prediction_test()
-    agreements(id=43, variables=["nature_any", "nature_text", "nature_visual", "nep_material_visual", "extras"])
->>>>>>> 338b63fc
+    agreements(id=43, variables=["nature_any", "nature_text", "nature_visual", "nep_material_visual", "extras"])