{
  "version": 1,
  "disable_existing_loggers": false,
  "formatters": {
    "raw": {
      "format": "%(message)s"
    },
    "simple": {
      "format": "%(asctime)s - %(name)s - %(levelname)s - %(message)s"
    },
    "detailed": {
      "format": "%(asctime)s - %(name)s - %(levelname)s - %(pathname)s:%(lineno)d - %(message)s"
    }
  },
  "handlers": {
    "console": {
      "class": "logging.StreamHandler",
      "level": "DEBUG",
      "formatter": "simple",
      "stream": "ext://sys.stdout"
    },
    "file_handler": {
      "class": "logging.handlers.RotatingFileHandler",
      "level": "DEBUG",
      "formatter": "detailed",
      "filename": "C:\\Users\\aboka\\Documents\\labelstudio-tools\\data\\logs\\app.log",
      "maxBytes": 10485760,
      "backupCount": 5,
      "encoding": "utf8"
    },
    "error_file_handler": {
      "class": "logging.handlers.RotatingFileHandler",
      "level": "ERROR",
      "formatter": "detailed",
      "filename": "C:\\Users\\aboka\\Documents\\labelstudio-tools\\data\\logs\\error.log",
      "maxBytes": 10485760,
      "backupCount": 5,
      "encoding": "utf8"
    }
  },
  "loggers": {
    "ls_helper": {
      "level": "DEBUG",
      "handlers": [
        "console",
        "file_handler",
        "error_file_handler"
      ],
      "propagate": false
    },
    "ls_helper.models.variable_models": {
      "level": "DEBUG",
      "handlers": [
        "console",
        "file_handler",
        "error_file_handler"
      ],
      "propagate": false
    },
    "ls_helper.models.interface_models": {
      "level": "DEBUG",
      "handlers": [
        "console",
        "file_handler",
        "error_file_handler"
      ],
      "propagate": false
    },
    "ls_helper.models.main_models": {
      "level": "DEBUG",
      "handlers": [
        "console",
        "file_handler",
        "error_file_handler"
      ],
      "propagate": false
    },
    "ls_helper.command.annotations": {
      "level": "DEBUG",
      "handlers": [
        "console",
        "file_handler",
        "error_file_handler"
      ],
      "propagate": false
    },
    "ls_helper.command.backup": {
      "level": "DEBUG",
      "handlers": [
        "console",
        "file_handler",
        "error_file_handler"
      ],
      "propagate": false
    },
    "ls_helper.command.labeling_conf": {
      "level": "DEBUG",
      "handlers": [
        "console",
        "file_handler",
        "error_file_handler"
      ],
      "propagate": false
    },
    "ls_helper.command.pipeline": {
      "level": "DEBUG",
      "handlers": [
        "console",
        "file_handler",
        "error_file_handler"
      ],
      "propagate": false
    },
    "ls_helper.command.setup": {
      "level": "DEBUG",
      "handlers": [
        "console",
        "file_handler",
        "error_file_handler"
      ],
      "propagate": false
    },
    "ls_helper.command.task": {
      "level": "DEBUG",
      "handlers": [
        "console",
        "file_handler",
        "error_file_handler"
      ],
      "propagate": false
    },
    "main": {
      "level": "DEBUG",
      "handlers": [
        "console",
        "file_handler",
        "error_file_handler"
      ],
      "propagate": false
    },
    "ls_helper.my_labelstudio_client.client": {
      "level": "DEBUG",
      "handlers": [
        "console",
        "file_handler",
        "error_file_handler"
      ],
      "propagate": false

    },
    "ls_helper.models.main_models": {
      "level": "INFO",
      "handlers": [
        "console",
        "file_handler",
        "error_file_handler"
      ],
      "propagate": false
    },
    "ls_helper.fresh_agreements": {
      "level": "DEBUG",
      "handlers": [
        "console",
        "file_handler",
        "error_file_handler"
      ],
      "propagate": false
    },
    "ls_helper.command.project": {
      "level": "DEBUG",
      "handlers": [
        "console",
        "file_handler",
        "error_file_handler"
      ],
      "propagate": false
    },
    "ls_helper.command.project_setup": {
      "level": "DEBUG",
      "handlers": [
        "console",
        "file_handler",
        "error_file_handler"
      ],
      "propagate": false
    },
    "ls_helper.command.view": {
      "level": "DEBUG",
      "handlers": [
        "console",
        "file_handler",
        "error_file_handler"
      ],
      "propagate": false
    },
    "ls_helper.command.extra": {
      "level": "DEBUG",
      "handlers": [
        "console",
        "file_handler",
        "error_file_handler"
      ],
      "propagate": false
<<<<<<< HEAD

=======
    },
    "ls_helper.command.aggregate": {
      "level": "DEBUG",
      "handlers": [
        "console",
        "file_handler",
        "error_file_handler"
      ],
      "propagate": false
    },
    "ls_helper.agreements_calculation": {
      "level": "DEBUG",
      "handlers": [
        "console",
        "file_handler",
        "error_file_handler"
      ],
      "propagate": false
>>>>>>> aa418f79
    }
  },
  "root": {
    "level": "INFO",
    "handlers": [
      "console",
      "file_handler",
      "error_file_handler"
    ]
  }
}<|MERGE_RESOLUTION|>--- conflicted
+++ resolved
@@ -23,7 +23,7 @@
       "class": "logging.handlers.RotatingFileHandler",
       "level": "DEBUG",
       "formatter": "detailed",
-      "filename": "C:\\Users\\aboka\\Documents\\labelstudio-tools\\data\\logs\\app.log",
+      "filename": "data/logs/app.log",
       "maxBytes": 10485760,
       "backupCount": 5,
       "encoding": "utf8"
@@ -32,7 +32,7 @@
       "class": "logging.handlers.RotatingFileHandler",
       "level": "ERROR",
       "formatter": "detailed",
-      "filename": "C:\\Users\\aboka\\Documents\\labelstudio-tools\\data\\logs\\error.log",
+      "filename": "data/logs/error.log",
       "maxBytes": 10485760,
       "backupCount": 5,
       "encoding": "utf8"
@@ -67,7 +67,7 @@
       "propagate": false
     },
     "ls_helper.models.main_models": {
-      "level": "DEBUG",
+      "level": "INFO",
       "handlers": [
         "console",
         "file_handler",
@@ -148,15 +148,6 @@
       "propagate": false
 
     },
-    "ls_helper.models.main_models": {
-      "level": "INFO",
-      "handlers": [
-        "console",
-        "file_handler",
-        "error_file_handler"
-      ],
-      "propagate": false
-    },
     "ls_helper.fresh_agreements": {
       "level": "DEBUG",
       "handlers": [
@@ -201,28 +192,25 @@
         "error_file_handler"
       ],
       "propagate": false
-<<<<<<< HEAD
+    },
+    "ls_helper.command.aggregate": {
+      "level": "DEBUG",
+      "handlers": [
+        "console",
+        "file_handler",
+        "error_file_handler"
+      ],
+      "propagate": false
+    },
+    "ls_helper.agreements_calculation": {
+      "level": "DEBUG",
+      "handlers": [
+        "console",
+        "file_handler",
+        "error_file_handler"
+      ],
+      "propagate": false
 
-=======
-    },
-    "ls_helper.command.aggregate": {
-      "level": "DEBUG",
-      "handlers": [
-        "console",
-        "file_handler",
-        "error_file_handler"
-      ],
-      "propagate": false
-    },
-    "ls_helper.agreements_calculation": {
-      "level": "DEBUG",
-      "handlers": [
-        "console",
-        "file_handler",
-        "error_file_handler"
-      ],
-      "propagate": false
->>>>>>> aa418f79
     }
   },
   "root": {
