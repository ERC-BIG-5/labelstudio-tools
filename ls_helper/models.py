from csv import DictWriter
from datetime import datetime
from pathlib import Path
from typing import Optional, Literal, Any, Iterable, Annotated

import pandas as pd
from pandas import DataFrame
from pydantic import BaseModel, Field, ConfigDict, model_validator, PlainSerializer

from ls_helper.my_labelstudio_client.models import ProjectModel, ProjectViewModel, TaskResultModel

PlLang = tuple[str, str]
ProjectAccess = int | str | PlLang


<<<<<<< HEAD
=======

>>>>>>> 3e347384
def find_name_fixes(orig_keys: Iterable[str],
                    data_extension: "ProjectAnnotationExtension",
                    report_missing: bool = False) -> list[tuple[str, str]]:
    name_fixes: list[tuple[str, str]] = []
    for k in orig_keys:
        item_fix = data_extension.fixes.get(k)
        if item_fix:
            if item_fix.name_fix:
                name_fixes.append((k, item_fix.name_fix))
        elif report_missing:
            print(f"Missing fix for {k}")

    return name_fixes


class Choice(BaseModel):
    value: str
    alias: Optional[str] = None

    @property
    def annot_val(self) -> str:
        if self.alias:
            return self.alias
        return self.value


class Choices(BaseModel):
    name: str
    toName: str
    options: list[Choice]
    choice: Literal["single", "multiple"] = "single"
    indices: Optional[list[str]] = Field(default_factory=list)

    @model_validator(mode="after")
    def create_indices(cls, data: "Choices"):
        data.indices = [c.annot_val for c in data.options]
        return data

    def get_index(self, value: str | list[str]) -> int | list[int]:
        if isinstance(value, str):
            return self.indices.index(value)
        else:
            return [self.indices.index(v) for v in value]

    def insert_option(self, index, choice: Choice):
        self.options.insert(index, choice)
        self.indices = [c.annot_val for c in self.options]

    def raw_options_list(self) -> list[str]:
        return [c.annot_val for c in self.options]


class ResultStruct(BaseModel):
    # project_id: int
    ordered_fields: list[str]
    choices: dict[str, Choices]
    free_text: list[str]
    inputs: dict[str, str] = Field(description="Map from el.name > el.value")

    def apply_extension(self, data_extensions: "ProjectAnnotationExtension", allow_non_existing_defaults: bool = True):

        ordered_name_fixes = find_name_fixes(self.ordered_fields, data_extensions)
        for old, new in ordered_name_fixes:
            self.ordered_fields[self.ordered_fields.index(old)] = new
        choices_name_fixes = find_name_fixes(self.choices.keys(), data_extensions, True)

        for old, new in choices_name_fixes:
            choice = self.choices[old]
            choice.name = new
            self.choices[new] = choice
            del self.choices[old]

        # check if defaults are correct
        for k, v in self.choices.items():
            ext = data_extensions.get_from_rev(v.name)
            # catch non-existing defaults..
            if ext and ext.default:
                if not allow_non_existing_defaults:
                    if v.choice == "single":
                        if not isinstance(ext.default, str):
                            raise ValueError(f"Choice {k} has default value {ext.default}")
                        if ext.default not in (acc_vals := [c.annot_val for c in v.options]):
                            raise ValueError(
                                f"Choice {k} has default invalid value {ext.default}, options: {acc_vals}")
                    elif v.choice == "multiple":
                        if not isinstance(ext.default, list):
                            raise ValueError(f"Choice {k} has default value {ext.default}")
                        if any(d not in (acc_vals := [c.annot_val for c in v.options]) for d in ext.default):
                            raise ValueError(
                                f"Choice {k} has default invalid value {ext.default}, options: {acc_vals}")
                # TODO pass actually add the default...
                v.insert_option(0, Choice(value=ext.default, alias=ext.default))

        text_name_fixes = find_name_fixes(self.free_text, data_extensions, True)
        for old, new in text_name_fixes:
            self.free_text[self.free_text.index(old)] = new

        pass

    def question_type(self, q) -> str:
        """
        in some parts, we turn column indices into $, so this is the
        way to get the original type
        # todo, not good approach. we should have the column merging
        # as a flag and store the original type with it
        :param q:
        :return:
        """
        if "$" in q:
            q = q.replace("$", "0")
        if q in self.choices:
            return self.choices[q].choice
        elif q in self.free_text:
            return "text"
        else:
            raise ValueError("unknown question type", q)


class VariableExtension(BaseModel):
    name_fix: Optional[str] = None
    description: Optional[str] = None
    default: Optional[str | list[str]] = None
    deprecated: Optional[bool] = None


class ProjectAnnotationExtension(BaseModel):
    fixes: dict[str, VariableExtension]
    fix_reverse_map: dict[str, str] = Field(description="fixes[k].name_fix = fixes[k]", default_factory=dict,
                                            exclude=True)

    def model_post_init(self, __context: Any) -> None:
        for k, v in self.fixes.items():
            if v.name_fix:
                self.fix_reverse_map[v.name_fix] = k
            else:
                self.fix_reverse_map[k] = k

    def get_from_rev(self, new_name: str) -> Optional[VariableExtension]:
        orig_name = self.fix_reverse_map.get(new_name)
        if orig_name:
            return self.fixes[orig_name]


class PrincipleRow(BaseModel):
    task_id: int
    ann_id: int
    user_id: int
    # user: Optional[str] = None
    platform_id: str
    ts: datetime
    type: str
    category: str
    value: list[str]


class FullAnnotationRow(BaseModel):
    task_id: int
    ann_id: int
    platform_id: str
    user_id: int
    user: Optional[str] = None
    updated_at: datetime
    results: dict[str, Optional[list[str]]] = Field(default_factory=dict)


class MyProject(BaseModel):
    platform: str
    language: str
    project_data: ProjectModel
    annotation_structure: ResultStruct
    data_extensions: Optional[ProjectAnnotationExtension] = None
<<<<<<< HEAD
    raw_annotation_result: Optional[list[TaskResultModel]] = None
=======
    raw_annotation_result: Optional[ProjectAnnotations] = None
>>>>>>> 3e347384
    project_views: Optional[list[ProjectViewModel]] = None
    raw_annotation_df: Optional[pd.DataFrame] = None
    assignment_df: Optional[pd.DataFrame] = None

    _extension_applied: Optional[bool] = False

    @property
    def project_id(self) -> int:
        return self.project_data.id

    def apply_extension(self) -> None:
        if not self.data_extensions:
            print("no data extension set/applied")
            return

        # apply it to the struct...
        if not self._extension_applied:
            self.annotation_structure.apply_extension(self.data_extensions)

        self._extension_applied = True

    def get_annotation_df(self, debug_task_limit: Optional[int] = None) -> tuple[DataFrame, DataFrame]:

        assignment_df_rows = []
        rows = []

        def var_method(k, fix):
            if fix.deprecated:
                return None
            if fix.name_fix:
                return fix.name_fix
            return k

        q_extens = {k: var_method(k, v) for k, v in self.data_extensions.fixes.items()}

        debug_mode = debug_task_limit is not None

        for task in self.raw_annotation_result.annotations:
            # print(task.id)
            for ann in task.annotations:
                # print(f"{task.id=} {ann.id=}")
                if ann.was_cancelled:
                    # print(f"{task.id=} {ann.id=} C")
                    continue
                # print(f"{task.id=} {ann.id=} {len(ann.result)=}")
                assignment_df_rows.append(
                    PrincipleRow.model_construct(task_id=task.id,
                                                 ann_id=ann.id,
                                                 user_id=ann.completed_by,
                                                 ts=ann.updated_at,
                                                 platform_id=task.data["platform_id"]).model_dump(by_alias=True)
                )

                for q_id, question in enumerate(ann.result):
                    new_name = q_extens[question.from_name]
                    if not new_name:
                        continue
                    # print(question)
                    if question.type == "choices":
                        type_ = self.annotation_structure.choices[new_name].choice
                    elif question.type == "textarea":
                        type_ = "text"
                    else:
                        print("unknown question type")
                        type_ = "x"
                    rows.append(PrincipleRow(task_id=task.id,
                                             ann_id=ann.id,
                                             platform_id=task.data["platform_id"],
                                             user_id=ann.completed_by,
                                             ts=ann.updated_at,
                                             category=new_name,
                                             type=type_,
                                             value=question.value.direct_value).model_dump(by_alias=True))

            if debug_mode:
                debug_task_limit -= 1
                if debug_task_limit == 0:
                    break

        df = DataFrame(rows)
        assignment_df = DataFrame(assignment_df_rows)
        """
        raw_annotation_df = df.astype(
            {"task_id": "int32", "ann_id": "int32", 'user_id': "category", "value_idx": "int32",
             'type': "category", 'question': "category", 'value': "string"})
        """
        return df, assignment_df

    def get_annotation_df2(self, debug_task_limit: Optional[int] = None,
                           insert_defaults: bool = True) -> DataFrame:
        """
        this one creates task_id, ann_id rows
        :param debug_task_limit:
        :return:
        """
        rows = []

        def var_method(k, fix):
            if fix.deprecated:
                return None
            if fix.name_fix:
                return fix.name_fix
            return k

        q_extens = {k: var_method(k, v) for k, v in self.data_extensions.fixes.items()}

        debug_mode = debug_task_limit is not None

        for task in self.raw_annotation_result.annotations:
            # print(task.id)
            for ann in task.annotations:
                # print(f"{task.id=} {ann.id=}")
                if ann.was_cancelled:
                    # print(f"{task.id=} {ann.id=} C")
                    continue
                # print(f"{task.id=} {ann.id=} {len(ann.result)=}")

                row_data = {}
                for q_id, question in enumerate(ann.result):
                    new_name = q_extens.get(question.from_name, None)
                    if not new_name:
                        continue
                    row_data[new_name] = question.value.direct_value
                rows.append(FullAnnotationRow(task_id=task.id,
                                              platform_id=task.data.get("platform_id", ""),
                                              ann_id=ann.id,
                                              user_id=ann.completed_by,
                                              updated_at=ann.updated_at,
                                              results=row_data).model_dump(by_alias=True))
            if debug_mode:
                debug_task_limit -= 1
                if debug_task_limit == 0:
                    break

        df = DataFrame(rows)

        self.raw_annotation_df = df.astype(
            {"task_id": "int32", "ann_id": "int32", 'user_id': "category"})
        return self.raw_annotation_df

    def get_default_df(self, df: DataFrame, question: str) -> DataFrame:
        # todo, this should use the reverse map , as we want to work with fixed names from here on
        if "$" in question:
            question = question.replace("$", "0")
        rev_name = self.data_extensions.fix_reverse_map[question]
        if not (question_da := self.data_extensions.fixes.get(rev_name)):
            raise ValueError(f"unknown question: {question} options: {list(self.data_extensions.fixes.keys())}")
        if not (default := question_da.default):
            raise ValueError(f"no default: {question}")

        # Get the valid task_id and ann_id combinations that exist in the original data
        valid_combinations = df[['task_id', 'ann_id', 'user_id']].drop_duplicates()

        # Create a complete DataFrame with valid combinations for the specific question
        complete_df = valid_combinations.copy()
        complete_df['question'] = question

        # Filter the original DataFrame for the specific question
        question_df = df[df["question"] == question].copy()

        # Then merge with question-specific data
        result = pd.merge(
            complete_df,
            question_df[['task_id', 'ann_id', "updated_at", 'question', 'value_idx', 'value']],
            on=['task_id', 'ann_id', 'question'],
            how='left'
        )

        # Fill missing values with default
        result['value'] = result['value'].fillna(default)
        result['value_idx'] = result['value_idx'].fillna(0).astype('int32')

        # Add any other columns needed from the original DataFrame
        if 'type' in df.columns:
            if len(question_df) > 0:
                result['type'] = question_df['type'].iloc[0]  # Use type from the question data
            else:
                type_col = df[df['question'] == question]['type'].iloc[0] if len(
                    df[df['question'] == question]) > 0 else \
                    df['type'].iloc[
                        0]
                result['type'] = type_col
        # todo verify
        if 'updated_at' in df.columns:
            if len(question_df) > 0:
                result['updated_at'] = question_df['updated_at'].iloc[0]  # Use type from the question data
            else:
                type_col = df[df['question'] == question]['updated_at'].iloc[0] if len(
                    df[df['question'] == question]) > 0 else \
                    df['updated_at'].iloc[
                        0]
                result['updated_at'] = type_col

        return result

    def results2csv(self, dest: Path, with_defaults: bool = True, min_coders: int = 1):
        if not with_defaults:
            print("warning, result2csv with_defaults is disabled")
        extra_cols = ["task_id", "num_coders", "users", "cancellations", "updated_at", "username", "displayname",
                      "description"]
        rows = []

        all_fieldnames: list[str] = []
        # task
        for task in self.annotation_results:
            if task.num_coders < min_coders:
                continue
            # annotation
            row_final: dict[str, str | int] = {"num_coders": task.num_coders,
                                               "task_id": task.task_id,
                                               "cancellations": task.num_cancellations,
                                               "users": ", ".join(map(str, task.users))}
            try:
                row_final |= task.data_str(with_defaults)
            except Exception as e:
                print(e)
                raise

            for input_name, input_value in self.annotation_structure.inputs.items():
                # todo, crashed, when direct access. task.data is checked against, config
                row_final[input_name] = task.relevant_input_data.get(input_value)
            for k in row_final:
                if k not in all_fieldnames:
                    all_fieldnames.append(k)
            rows.append(row_final)

        # todo, more robust. collect. what we have.
        final_cols = extra_cols
        for col in self.annotation_structure.ordered_fields:
            final_cols.append(col)

        writer = DictWriter(open(dest, 'w'), fieldnames=all_fieldnames)
        writer.writeheader()
        writer.writerows(rows)

    model_config = ConfigDict(validate_assignment=True, arbitrary_types_allowed=True)


class UserInfo(BaseModel):
    users: dict[int, str]


class TasksAgreementsChoices(BaseModel):
    values: list[list[str]]


class TasksAgreements(BaseModel):
    choices: list[TasksAgreementsChoices]


class Agreements(BaseModel):
    project_id: int
    # platform: str
    # language: str
    tasks: list[TasksAgreements]<|MERGE_RESOLUTION|>--- conflicted
+++ resolved
@@ -1,22 +1,34 @@
+import json
+import re
+import uuid
 from csv import DictWriter
 from datetime import datetime
 from pathlib import Path
 from typing import Optional, Literal, Any, Iterable, Annotated
 
+import orjson
 import pandas as pd
+from deprecated.classic import deprecated
 from pandas import DataFrame
-from pydantic import BaseModel, Field, ConfigDict, model_validator, PlainSerializer
-
-from ls_helper.my_labelstudio_client.models import ProjectModel, ProjectViewModel, TaskResultModel
+from pydantic import BaseModel, Field, ConfigDict, RootModel, model_validator, PlainSerializer
+
+from ls_helper.my_labelstudio_client.models import ProjectModel, ProjectViewModel
+from ls_helper.settings import SETTINGS
+
+# todo bring and import tools,
+SerializableDatetime = Annotated[
+    datetime, PlainSerializer(lambda dt: dt.isoformat(), return_type=str, when_used='json')
+]
+
+SerializableDatetimeAlways = Annotated[
+    datetime, PlainSerializer(lambda dt: dt.isoformat(), return_type=str, when_used='always')
+]
 
 PlLang = tuple[str, str]
 ProjectAccess = int | str | PlLang
 
 
-<<<<<<< HEAD
-=======
-
->>>>>>> 3e347384
+
 def find_name_fixes(orig_keys: Iterable[str],
                     data_extension: "ProjectAnnotationExtension",
                     report_missing: bool = False) -> list[tuple[str, str]]:
@@ -160,6 +172,194 @@
             return self.fixes[orig_name]
 
 
+class ProjectAnnotations(BaseModel):
+    project_id: int  # todo, out...
+    annotations: list["TaskResultModel"]
+    file_path: Optional[Path] = None
+
+
+# modelling LS structure
+class ChoicesValue(BaseModel):
+    choices: list[str]
+
+    @property
+    def str_value(self) -> str:
+        return str(",".join(self.choices))
+
+    @property
+    def direct_value(self) -> list[str]:
+        return self.choices
+
+
+# modelling LS structure
+class TextValue(BaseModel):
+    text: list[str]
+
+    @property
+    def str_value(self) -> str:
+        return str(",".join(self.text))
+
+    @property
+    def direct_value(self) -> list[str]:
+        return self.text
+
+
+# modelling LS structure
+class AnnotationResult(BaseModel):
+    id: str
+    type: str
+    value: ChoicesValue | TextValue
+    origin: str
+    to_name: str
+    from_name: str
+
+    @property
+    def str_value(self) -> str:
+        return self.value.str_value
+
+    @property
+    def direct_value(self) -> list[str]:
+        return self.value.direct_value
+
+
+class TaskAnnotationModel(BaseModel):
+    id: int
+    completed_by: int
+    result: list[AnnotationResult]
+    was_cancelled: bool
+    ground_truth: bool
+    created_at: SerializableDatetimeAlways
+    updated_at: SerializableDatetimeAlways
+    draft_created_at: Optional[SerializableDatetimeAlways] = None
+    lead_time: float
+    prediction: dict
+    result_count: int
+    unique_id: Annotated[uuid.UUID, PlainSerializer(lambda v: str(v), return_type=str, when_used='always')]
+    import_id: Optional[int] = None
+    last_action: Optional[str] = None
+    task: int
+    project: int
+    updated_by: int
+    parent_prediction: Optional[int] = None
+    parent_annotation: Optional[int] = None
+    last_created_by: Optional[int] = None
+
+
+# LS structure
+class TaskResultModel(BaseModel):
+    id: int
+    annotations: list[TaskAnnotationModel]
+    meta: dict = Field()
+    data: dict = Field(..., description="the task data")
+    created_at: SerializableDatetimeAlways
+    updated_at: SerializableDatetimeAlways
+    inner_id: int
+    total_annotations: int
+    cancelled_annotations: int
+    total_predictions: int
+    comment_count: int
+    unresolved_comment_count: int
+    last_comment_updated_at: Optional[SerializableDatetimeAlways] = None
+    project: int
+    updated_by: int
+    comment_authors: list[int]
+
+    @property
+    def num_coders(self) -> int:
+        return len(self.annotations)
+
+
+class TaskAnnotationItem(BaseModel):
+    name: str
+    type_: Literal["single", "multiple", "text", "datetime", "list-single", "list-multiple", "list-text"] = Field(None,
+                                                                                                                  alias="type")
+    num_coders: int
+    values: list[list[str]] = Field(default_factory=list)
+    value_indices: list[list[int]] = Field(default_factory=list)
+    users: list[int | str] = Field(default_factory=list)
+
+    def add(self, value: str | list[str], value_index: int | list[int], user_id: int) -> None:
+        self.values.append(value)
+        self.value_indices.append(value_index)
+        self.users.append(user_id)
+
+    def value_str(self, with_defaults: bool = True, with_user: bool = False) -> str:
+        # if with_defaults:
+        # if with_user:
+        #     comb = [f"{v} ({u})" for v, u in zip(self.values, self.users)]
+        #     return "; ".join(comb)
+        if self.type_.startswith("list"):
+            coders = []
+            for coder_resp in self.values:
+                # for item in coder_resp:
+                #     items.append(["|".join(item) for item in item])
+                coders.append(["|".join(item) for item in coder_resp])
+            coder_join = [", ".join(cv) for cv in coders]
+        else:
+            coder_join = [", ".join(cv) for cv in self.values]
+        return "; ".join(coder_join)
+
+
+class TaskAnnotResults(BaseModel):
+    task_id: int
+    items: Optional[dict[str, TaskAnnotationItem]] = Field(default_factory=dict)
+    num_coders: int
+    num_cancellations: int
+    relevant_input_data: dict[str, Any]
+    users: list[int]
+
+    def add(self, item_name: str, value: list[str] | list[list[str]], value_index: list[int] | list[list[int]],
+            user_id: int,
+            type_: Literal[
+                "single", "multiple", "text", "datetime", "list-single", "list-multiple", "list-text"]) -> None:
+        annotation_item = self.items.setdefault(item_name, TaskAnnotationItem.model_validate(
+            {"name": item_name, "type": type_, "num_coders": self.num_coders}))
+
+        annotation_item.add(value, value_index, user_id)
+
+    def apply_extension(self,
+                        annotation_extension: "ProjectAnnotationExtension",
+                        fillin_defaults: bool = True) -> None:
+        for item_name, value in self.items.items():
+            fix = annotation_extension.get_from_rev(item_name)
+            if not fix:
+                pass
+            else:
+                # print(item_name, fix)
+                if fillin_defaults:
+                    if value.type_ == "single":
+                        # fill it up with default value
+                        if len(value.values) != value.num_coders and fix.default:
+                            assert isinstance(fix.default, str), "default must be a str"
+                            value.values.extend([[fix.default] * (value.num_coders - len(value.values))])
+                    elif value.type_ == "multiple":
+                        if len(value.values) != value.num_coders and fix.default:
+                            # assert isinstance(fix.default, list), "default must be a list"
+                            value.values.extend([[fix.default] * (value.num_coders - len(value.values))])
+        # those that are missing in the row:
+        for additional in set(annotation_extension.fixes) - set(self.items):
+            fix = annotation_extension.fixes[additional]
+            new_name = getattr(fix, "name_fix")
+            if not new_name:
+                new_name = additional
+            if fix.default:
+                self.items[new_name] = TaskAnnotationItem(name=new_name, values=[[fix.default]] * self.num_coders,
+                                                          num_coders=self.num_coders)
+
+    def data(self) -> dict[str, Any]:
+        return {k: v.values for k, v in self.items.items()}
+
+    def data_str(self, with_defaults: bool = True) -> dict[str, str]:
+        return {k: v.value_str(with_defaults) for k, v in self.items.items()}
+
+    class Config:
+        validate_assignment = True
+
+    def set_all_to_pre_default(self) -> None:
+        for res in self.items.values():
+            res.set_predefaults()
+
+
 class PrincipleRow(BaseModel):
     task_id: int
     ann_id: int
@@ -188,11 +388,7 @@
     project_data: ProjectModel
     annotation_structure: ResultStruct
     data_extensions: Optional[ProjectAnnotationExtension] = None
-<<<<<<< HEAD
-    raw_annotation_result: Optional[list[TaskResultModel]] = None
-=======
     raw_annotation_result: Optional[ProjectAnnotations] = None
->>>>>>> 3e347384
     project_views: Optional[list[ProjectViewModel]] = None
     raw_annotation_df: Optional[pd.DataFrame] = None
     assignment_df: Optional[pd.DataFrame] = None
