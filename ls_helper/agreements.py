<<<<<<< HEAD
import pandas as pd
import numpy as np
import re
from pandas import DataFrame
=======
import re
from pathlib import Path

from pandas import DataFrame
from tqdm import tqdm

from ls_helper.models.variable_models import ChoiceVariableModel, NO_SINGLE_CHOICE
from tools.project_logging import get_logger

logger = get_logger(__file__)

from typing import Optional, List, Dict, Union, Any
from pydantic import BaseModel
import pandas as pd
import numpy as np
import csv
from irrCAC.raw import CAC


# Pydantic Models for Agreement Metrics
class OptionAgreement(BaseModel):
    """Model for option-level agreement metrics"""
    error: Optional[str] = None
    kappa: float = 1.0
    gwet: float = 1.0
    percent_agreement: float = 1.0
    number: int = 0  # For single-choice: number of rows with this option
    agreement_count: int = 0
    disagreement_count: int = 0
    total_selections: Optional[int] = None  # For single-choice
    # For multi-select
    total_rows_selected: Optional[int] = None
    total_tasks_analyzed: Optional[int] = None
    all_present_count: Optional[int] = None
    all_absent_count: Optional[int] = None
    conflicts: Optional[List[str]] = None


class AnnotationInfo(BaseModel):
    """Model for annotation information in conflicts"""
    user_id: str | int
    value: str
    option: Optional[str] = None


class ConflictInfo(BaseModel):
    """Model for conflict information"""
    task_id: int
    platform_id: Optional[str] = None
    variable: Optional[str] = None
    option: Optional[str] = None
    agreement_score: float = 0.0
    annotations: List[AnnotationInfo]
    image_idx: Optional[int] = None
    conflict_type: Optional[str] = None


class SingleChoiceAgreement(BaseModel):
    """Model for single-choice variable agreement results"""
    kappa: float
    gwet: float
    percent_agreement: float
    total_rows: int
    agreement_count: int
    disagreement_count: int
    counts: Dict[str, int]
    option_results: Dict[str, OptionAgreement]
    conflicts: Optional[List[str]] = None


class MultiChoiceAgreement(BaseModel):
    """Model for multi-choice variable agreement results"""
    counts: Dict[str, int]
    option_results: Dict[str, OptionAgreement]
    conflicts: List[ConflictInfo]


class VariableTypeAgreement(BaseModel):
    """Model for agreement metrics by variable type"""
    average_kappa: float
    average_gwet: float
    variables: Dict[str, Union[SingleChoiceAgreement, MultiChoiceAgreement]]
    conflict_rate: float
    conflict_count: int

>>>>>>> 338b63fc

class OverallAgreement(BaseModel):
    """Model for overall agreement metrics"""
    kappa: float
    gwet: float

<<<<<<< HEAD
def add_image_index_column(df):
    """
    Extract indices from variable names and add columns for base variable name and index.
    For example: "nep_materiality_visual_0" -> base: "nep_materiality_visual", idx: 0

    Parameters:
    -----------
    df : DataFrame
        DataFrame containing 'variable' or 'category' column

    Returns:
    --------
    dict
        Dictionary mapping base variable names to their indices
    """
    # Determine which column to use
    if 'variable' not in df.columns and 'category' in df.columns:
        df['variable'] = df['category']
=======

class AgreementMetrics(BaseModel):
    """Model for all agreement metrics"""
    overall: OverallAgreement
    single_choice: VariableTypeAgreement
    multiple_choice: VariableTypeAgreement

    @property
    def all_variables(self) -> dict[str, Union[SingleChoiceAgreement, MultiChoiceAgreement]]:
        return self.single_choice.variables | self.multiple_choice.variables
>>>>>>> 338b63fc

    if 'variable' not in df.columns:
        print("Warning: No variable column found")
        return {}

<<<<<<< HEAD
    # Extract base names and indices
    base_names = []
    indices = []

    for var_name in df['variable']:
        var_str = str(var_name)
        # Look for _NUMBER at the end of the string
        match = re.search(r'_(\d+)$', var_str)

        if match:
            idx = int(match.group(1))
            # Remove the _NUMBER suffix to get base name
            base = var_str[:var_str.rfind('_')]
            base_names.append(base)
            indices.append(idx)
        else:
            base_names.append(var_str)
            indices.append(0)  # 0 indicates no index

    # Add new columns
    df['variable_base'] = base_names
    df['image_idx'] = indices

    # Create mapping of base variables to their indices
    base_to_indices = {}
    for base, idx in zip(base_names, indices):
        if idx > 0:  # Only track variables with indices
            if base not in base_to_indices:
                base_to_indices[base] = []
            base_to_indices[base].append(idx)

    # Print summary
    if base_to_indices:
        print(f"Found {len(base_to_indices)} variables with indices:")
        for base, idxs in base_to_indices.items():
            print(f"  {base}: indices {sorted(idxs)}")

    return base_to_indices
=======
class SummaryStats(BaseModel):
    """Model for summary statistics"""
    total_tasks: int
    total_coders: int
    total_variables: int
    total_annotations: int
    total_conflicts: int
    single_choice_variables: int
    multiple_choice_variables: int
    indexed_variables_count: int
    base_variables_count: int
    conflict_rate: float


class AgreementReport(BaseModel):
    """Model for the complete agreement report"""
    summary_stats: SummaryStats
    agreement_metrics: AgreementMetrics
    conflicts: List[ConflictInfo]


# CSV Export Model for flattened representation
class AgreementCsvRow(BaseModel):
    """Model for a row in the agreement metrics CSV"""
    variable_type: str
    variable: str
    option: str = ""
    kappa: Optional[float] = None
    gwet: Optional[float] = None
    percent_agreement: Optional[float] = None
    total_tasks: Optional[int] = None
    agreement_count: Optional[int] = None
    disagreement_count: Optional[int] = None
    option_selected_count: Optional[int] = None
    all_present_count: Optional[int] = None
    all_absent_count: Optional[int] = None


def _calculate_single_select_agreement2(agreement_matrix,
                                        variable_info,
                                        counts: bool = True,
                                        collect_conflicts_agreements: bool = True) -> SingleChoiceAgreement:
    """Calculate agreement for single-select variables with improved metrics."""
    # Convert list values to single values
    agreement_matrix = agreement_matrix.map(lambda v: v[0] if isinstance(v, list) else np.NaN)

    # Calculate total valid rows (rows with at least one non-NaN value)
    valid_rows = agreement_matrix.dropna(how='all')
    total_valid_rows = len(valid_rows)

    # Calculate rows with agreement (all coders chose the same option)
    agreement_mask = valid_rows.apply(lambda row: row.dropna().nunique() == 1, axis=1)
    agreement_rows = valid_rows[agreement_mask]
    agreement_count = len(agreement_rows)

    # Calculate rows with disagreement
    disagreement_mask = valid_rows.apply(lambda row: row.dropna().nunique() > 1, axis=1)
    disagreement_rows = valid_rows[disagreement_mask]
    disagreement_count = len(disagreement_rows)

    # Calculate percent agreement (simpler metric than kappa)
    percent_agreement = agreement_count / total_valid_rows if total_valid_rows > 0 else 1.0
    # Round to 4 digits
    percent_agreement = round(percent_agreement, 4)

    all_conflicts = []

    # Calculate Fleiss' kappa
    try:
        cac = CAC(agreement_matrix)
        fk = cac.fleiss()
        kappa = fk["est"]["coefficient_value"]
        gwet = cac.gwet()["est"]["coefficient_value"]
        # Round to 4 digits
        kappa = round(kappa, 4)
        gwet = round(gwet, 4)
    except Exception as e:
        logger.error(f"Kappa calculation error for {variable_info.name}: {str(e)}")
        kappa = 1 if agreement_count == total_valid_rows else 0
        gwet = 0

    # Option counts - count exactly how many times each option was selected
    option_counts = {}
    flat_values = agreement_matrix.values.flatten()
    series_counts = pd.Series(flat_values).value_counts().to_dict()

    for option in variable_info.options:
        option_idx = variable_info.option_index(option)
        # Convert NumPy types to Python native types
        count = series_counts.get(option_idx, 0)
        option_counts[option] = int(count) if hasattr(count, 'item') else count

    # Get conflicts if needed
    # conflicts = None
    # if collect_conflicts_agreements:
    conflicts = disagreement_rows.index.tolist()

    # Per-option detailed analysis
    option_results = {}
    for option in variable_info.options:
        option_idx = variable_info.option_index(option)

        # Rows where this option appears at least once
        option_mask = (agreement_matrix == option_idx).any(axis=1)
        option_rows = agreement_matrix[option_mask]
        option_row_count = len(option_rows)

        # Rows with complete agreement on this option
        agreement_on_option_mask = option_rows.apply(
            lambda row: row.dropna().nunique() == 1 and row.dropna().iloc[0] == option_idx,
            axis=1
        )
        agreement_on_option_count = agreement_on_option_mask.sum()

        # Rows with disagreement involving this option
        disagreement_on_option_count = option_row_count - agreement_on_option_count

        # Calculate option-level percent agreement
        option_percent_agreement = agreement_on_option_count / option_row_count if option_row_count > 0 else 1.0
        # Round to 4 digits
        option_percent_agreement = round(option_percent_agreement, 4)

        error = None
        # Option-specific kappa
        try:
            if len(option_rows) > 0:
                cac = CAC(option_rows)
                option_kappa = cac.fleiss()["est"]["coefficient_value"]
                option_gwet = cac.gwet()["est"]["coefficient_value"]
                # Round to 4 digits
                option_kappa = round(option_kappa, 4)
                option_gwet = round(option_gwet, 4)
            else:
                option_kappa = 1.0
                option_gwet = 1.0
        except Exception as e:
            option_kappa = 1.0 if disagreement_on_option_count == 0 else 0.0
            option_gwet = 1.0
            error = str(e)

        # Use Pydantic model for option results
        option_results[option] = OptionAgreement(
            error=error,
            kappa=float(option_kappa),
            gwet=float(option_gwet),
            percent_agreement=float(option_percent_agreement),
            number=int(option_row_count) if hasattr(option_row_count, 'item') else option_row_count,
            agreement_count=int(agreement_on_option_count) if hasattr(agreement_on_option_count,
                                                                      'item') else agreement_on_option_count,
            disagreement_count=int(disagreement_on_option_count) if hasattr(disagreement_on_option_count,
                                                                            'item') else disagreement_on_option_count,
            total_selections=option_counts[option]
        )

    # Use Pydantic model for the result
    return SingleChoiceAgreement(
        kappa=float(kappa) if hasattr(kappa, 'item') else kappa,
        gwet=float(gwet) if hasattr(gwet, 'item') else gwet,
        percent_agreement=float(percent_agreement) if hasattr(percent_agreement, 'item') else percent_agreement,
        total_rows=int(total_valid_rows) if hasattr(total_valid_rows, 'item') else total_valid_rows,
        agreement_count=int(agreement_count) if hasattr(agreement_count, 'item') else agreement_count,
        disagreement_count=int(disagreement_count) if hasattr(disagreement_count, 'item') else disagreement_count,
        counts=option_counts,
        option_results=option_results,
        conflicts=all_conflicts
    )


def _calculate_multi_select_agreement(agreement_matrix, variable_info,
                                      counts: bool = True,
                                      collect_conflicts_agreements: bool = True) -> MultiChoiceAgreement:
    """
    Calculate agreement for multi-select variables by creating
    binary matrices for each option.
    """
    options = variable_info.options

    # Track agreement metrics for each option
    option_results = {}
    all_conflicts = []

    # Get overall counts if needed
    option_counts = {}
    if counts:
        # Count how many times each option was selected
        for option in options:
            count = 0
            for _, row in agreement_matrix.iterrows():
                for value in row.dropna():
                    if isinstance(value, list) and option in value:
                        count += 1
            option_counts[option] = count

    # Process each option separately as a binary choice
    for option in options:
        # SIMPLEST FIX: Use the map function with a safe lambda that handles NaN values correctly
        binary_matrix = agreement_matrix.map(
            lambda x: 1 if isinstance(x, list) and option in x else (
                0 if isinstance(x, list) else np.nan
            )
        )

        # Only look at rows with at least 2 annotators
        multiple_annotator_mask = binary_matrix.count(axis=1) >= 2
        rows_with_multiple_annotators = binary_matrix[multiple_annotator_mask]

        # Skip the rest of processing if no rows have multiple annotators
        if len(rows_with_multiple_annotators) == 0:
            option_results[option] = OptionAgreement(
                error=None,
                kappa=1.0,
                gwet=1.0,
                percent_agreement=1.0,
                total_rows_selected=0,
                total_tasks_analyzed=0,
                agreement_count=0,
                disagreement_count=0,
                all_present_count=0,
                all_absent_count=0,
                conflicts=None
            )
            continue

        # Count rows where all coders agreed this option was present
        all_present_mask = rows_with_multiple_annotators.apply(
            lambda row: row.dropna().nunique() == 1 and row.dropna().iloc[0] == 1,
            axis=1
        )
        all_present_count = all_present_mask.sum()

        # Count rows where all coders agreed this option was absent
        all_absent_mask = rows_with_multiple_annotators.apply(
            lambda row: row.dropna().nunique() == 1 and row.dropna().iloc[0] == 0,
            axis=1
        )
        all_absent_count = all_absent_mask.sum()

        # Total agreement count (all present OR all absent)
        agreement_count = all_present_count + all_absent_count

        # Calculate disagreements (rows where some coders say present and others say absent)
        disagreement_mask = rows_with_multiple_annotators.apply(
            lambda row: row.dropna().nunique() > 1,  # Must have both 0 and 1 in the row
            axis=1
        )
        disagreement_rows = rows_with_multiple_annotators[disagreement_mask]
        disagreement_count = len(disagreement_rows)

        # Rows where this option was selected at least once
        rows_with_option = rows_with_multiple_annotators[rows_with_multiple_annotators.eq(1).any(axis=1)]
        option_presence_count = len(rows_with_option)

        # Calculate percent agreement based on rows with multiple annotators
        total_analyzed = len(rows_with_multiple_annotators)
        percent_agreement = agreement_count / total_analyzed if total_analyzed > 0 else 1.0
        # Round to 4 digits
        percent_agreement = round(percent_agreement, 4)

        # Calculate kappa and gwet for this option
        kappa = 1.0
        gwet = 1.0
        error = None

        try:
            if len(rows_with_multiple_annotators) > 0:
                cac = CAC(rows_with_multiple_annotators)
                kappa = cac.fleiss()["est"]["coefficient_value"]
                gwet = cac.gwet()["est"]["coefficient_value"]
                # Round to 4 digits
                kappa = round(kappa, 4)
                gwet = round(gwet, 4)
        except Exception as e:
            error = str(e)
            logger.error(f"Agreement calculation error for option {option}: {error}")

        # Get conflicts for this option if needed
        option_conflicts = []
        if collect_conflicts_agreements:
            # Only collect ACTUAL disagreements (where some coders say present and others say absent)
            for task_id in disagreement_rows.index:
                row_data = binary_matrix.loc[task_id].dropna()

                # Check if there's a mix of 0s and 1s (true disagreement)
                values_set = set(row_data)
                if len(values_set) > 1:  # Must have both 0 and 1 to be a true disagreement
                    option_conflicts.append(task_id)

                    # Create annotations list using Pydantic model
                    annotations = [
                        AnnotationInfo(
                            user_id=coder,
                            value='present' if value == 1 else 'absent'
                        )
                        for coder, value in row_data.items()
                    ]

                    # Create conflict info using Pydantic model
                    conflict_info = ConflictInfo(
                        task_id=task_id,
                        option=option,
                        agreement_score=0,
                        annotations=annotations,
                        conflict_type='multiple_choice'
                    )
                    all_conflicts.append(conflict_info)

        # Store metrics for this option using Pydantic model
        option_results[option] = OptionAgreement(
            error=error,
            kappa=float(kappa),
            gwet=float(gwet),
            percent_agreement=float(percent_agreement),
            total_rows_selected=int(option_presence_count),
            total_tasks_analyzed=int(total_analyzed),
            agreement_count=int(agreement_count),
            disagreement_count=int(disagreement_count),
            all_present_count=int(all_present_count),
            all_absent_count=int(all_absent_count),
            conflicts=[str(c) for c in option_conflicts] if option_conflicts else None
        )

    # Final result using Pydantic model
    return MultiChoiceAgreement(
        counts=option_counts,
        option_results=option_results,
        conflicts=all_conflicts
    )


def export_agreement_metrics_to_csv(agreement_report: AgreementReport, output_file: Path) -> list[dict]:
    """
    Export agreement metrics to a CSV file using Pydantic models.

    Parameters:
    -----------
    agreement_report : AgreementReport
        The agreement report returned by analyze_coder_agreement

    output_file : str
        Path to the output CSV file
    """
    # Prepare data for CSV using our CSV model
    rows = []

    # Process single-choice variables
    single_choice_vars = agreement_report.agreement_metrics.single_choice.variables
    for var_name, var_data in single_choice_vars.items():
        # Basic variable info
        row = AgreementCsvRow(
            variable_type="single_choice",
            variable=var_name,
            option="VARIABLE_LEVEL",
            kappa=var_data.kappa,
            gwet=var_data.gwet,
            percent_agreement=var_data.percent_agreement,
            total_tasks=var_data.total_rows,
            agreement_count=var_data.agreement_count,
            disagreement_count=var_data.disagreement_count
        )
        rows.append(row)

        # Add option-level data for single choice
        if var_data.option_results:
            for opt_name, opt_data in var_data.option_results.items():
                opt_row = AgreementCsvRow(
                    variable_type="single_choice",
                    variable=var_name,
                    option=opt_name,
                    kappa=opt_data.kappa,
                    gwet=opt_data.gwet,
                    percent_agreement=opt_data.percent_agreement,
                    total_tasks=opt_data.number,
                    agreement_count=opt_data.agreement_count,
                    disagreement_count=opt_data.disagreement_count,
                    option_selected_count=opt_data.total_selections
                )
                rows.append(opt_row)

    # Process multiple-choice variables
    multiple_choice_vars = agreement_report.agreement_metrics.multiple_choice.variables
    for var_name, var_data in multiple_choice_vars.items():
        # Add option-level data
        if var_data.option_results:
            for opt_name, opt_data in var_data.option_results.items():
                opt_row = AgreementCsvRow(
                    variable_type="multiple_choice",
                    variable=var_name,
                    option=opt_name,
                    kappa=opt_data.kappa,
                    gwet=opt_data.gwet,
                    percent_agreement=opt_data.percent_agreement,
                    total_tasks=opt_data.total_tasks_analyzed,
                    agreement_count=opt_data.agreement_count,
                    disagreement_count=opt_data.disagreement_count,
                    option_selected_count=opt_data.total_rows_selected,
                    all_present_count=opt_data.all_present_count,
                    all_absent_count=opt_data.all_absent_count
                )
                rows.append(opt_row)

    # Add summary rows
    rows.append(AgreementCsvRow(
        variable_type="SUMMARY",
        variable="ALL_SINGLE_CHOICE",
        kappa=round(agreement_report.agreement_metrics.single_choice.average_kappa, 4),
        gwet=round(agreement_report.agreement_metrics.single_choice.average_gwet, 4),
        disagreement_count=agreement_report.agreement_metrics.single_choice.conflict_count
    ))

    rows.append(AgreementCsvRow(
        variable_type="SUMMARY",
        variable="ALL_MULTIPLE_CHOICE",
        kappa=round(agreement_report.agreement_metrics.multiple_choice.average_kappa, 4),
        gwet=round(agreement_report.agreement_metrics.multiple_choice.average_gwet, 4),
        disagreement_count=agreement_report.agreement_metrics.multiple_choice.conflict_count
    ))

    # Add overall summary
    rows.append(AgreementCsvRow(
        variable_type="SUMMARY",
        variable="OVERALL",
        kappa=round(agreement_report.agreement_metrics.overall.kappa, 4),
        gwet=round(agreement_report.agreement_metrics.overall.gwet, 4),
        total_tasks=agreement_report.summary_stats.total_tasks,
        disagreement_count=agreement_report.summary_stats.total_conflicts
    ))

    # Directly use model's fields for CSV headers
    fieldnames = list(AgreementCsvRow.__annotations__.keys())

    # Write to CSV
    with output_file.open('w', newline='') as f:
        writer = csv.DictWriter(f, fieldnames=fieldnames)
        writer.writeheader()
        # Convert Pydantic models to dictionaries for CSV writing
        writer.writerows([row.model_dump() for row in rows])
    return rows


def analyze_coder_agreement(raw_annotations, assignments, choices,
                            min_coders: Optional[int] = 2,
                            field_names: Optional[List[str]] = None) -> AgreementReport:
    """
    End-to-end function to analyze coder agreement across annotations.
    Modified to treat indexed variables as part of a unified dataset.
    """
    # Step 0: Filter out tasks with less than 'min_coders' coders
    initial_task_count = raw_annotations['task_id'].nunique()
    task_annotation_counts = raw_annotations.groupby('task_id')['ann_id'].nunique()
    tasks_with_multiple_anns = task_annotation_counts[task_annotation_counts >= min_coders].index
    filtered_df = raw_annotations[raw_annotations['task_id'].isin(tasks_with_multiple_anns)]
    remaining_task_count = filtered_df['task_id'].nunique()
    print(f"Initial tasks: {initial_task_count}, Remaining tasks: {remaining_task_count}, "
          f"Removed tasks: {initial_task_count - remaining_task_count}")

    # Step 1: Create the assignment tracking DataFrame
    assignments_df = _create_assignment_tracking(assignments)

    # Step 2: Create annotations DataFrame without defaults
    annotations_df = create_annotations_dataframe(filtered_df)

    # Add image index information and create task_key
    base_to_indexed = add_image_index_column(annotations_df)
    print(f"{base_to_indexed=}")

    # Ensure task_key exists for all annotations
    if 'task_key' not in annotations_df.columns:
        annotations_df['task_key'] = (
                annotations_df['task_id'].astype(str) + '_' +
                annotations_df['image_idx'].astype(str)
        )

    # Initialize results containers
    all_variable_agreements = {}
    all_conflicts = []

    # PREPROCESSING STEP: Categorize variables to eliminate redundant checks
    variable_categories = {
        'base_variables': set(),  # Base variables with no indexed versions
        'indexed_bases': set(),  # Base variables that have indexed versions
        'process_with_base': {},  # Maps indexed vars to their base for processing together
        'skip_processing': set()  # Variables to skip (indices > 0)
    }

    # Categorize all variables upfront to avoid redundant checks
    for variable in choices.keys():
        # Check if this is a base variable with indexed versions
        if variable in base_to_indexed:
            variable_categories['indexed_bases'].add(variable)
            # Mark higher indices to be skipped
            for idx in base_to_indexed[variable]:
                if idx > 0:
                    indexed_var = f"{variable}_{idx}"
                    variable_categories['skip_processing'].add(indexed_var)
                    variable_categories['process_with_base'][indexed_var] = variable
            # Map the _0 version to the base
            zero_indexed_var = f"{variable}_0"
            if zero_indexed_var in choices:
                variable_categories['process_with_base'][zero_indexed_var] = variable
        else:
            # Check if this might be an indexed variable
            match = re.match(r'^(.+)_(\d+)$', variable)
            if match:
                base_name, idx = match.groups()
                idx = int(idx)
                if base_name in variable_categories['indexed_bases']:
                    if idx > 0:
                        variable_categories['skip_processing'].add(variable)
                    variable_categories['process_with_base'][variable] = base_name
                else:
                    # It's a variable with _number suffix but not part of indexed series
                    variable_categories['base_variables'].add(variable)
            else:
                variable_categories['base_variables'].add(variable)

    print(f"Base variables: {len(variable_categories['base_variables'])}")
    print(f"Indexed base variables: {len(variable_categories['indexed_bases'])}")
    print(f"Skip processing: {len(variable_categories['skip_processing'])}")
    print(f"Process with base: {len(variable_categories['process_with_base'])}")

    indexed_variable_map = {}  # Maps base variable names to True if they have indexed versions
    processed_base_vars = set()  # Tracks which base variables have already been processed
    indexed_vars_to_skip = set()  # Variables to skip (indices > 0)
    base_vars_map = {}  # Maps indexed _0 variables to their base name

    # Create a mapping to track variables with indices
    for base_name, indexed_vars in base_to_indexed.items():
        if len(indexed_vars) > 0:
            # Mark this as a base variable with indexed versions
            indexed_variable_map[base_name] = True
            print(f"Adding {base_name} to indexed_variable_map")

            # Create a list of indexed variables to skip (only indices > 0)
            higher_indexed_vars = [f"{base_name}_{idx}" for idx in indexed_vars if idx > 0]
            indexed_vars_to_skip.update(higher_indexed_vars)

            # Map the _0 version to the base name
            zero_indexed_var = f"{base_name}_0"
            base_vars_map[zero_indexed_var] = base_name

    print(f"Indexed base variables: {list(indexed_variable_map.keys())}")
    print(f"Indexed variables to skip: {list(indexed_vars_to_skip)}")
    print(f"Base vars map: {base_vars_map}")
>>>>>>> 338b63fc

    # Process variables based on their categorization
    for variable, variable_info in tqdm(choices.items()):
        if field_names and variable not in field_names:
            continue

<<<<<<< HEAD
def analyze_coder_agreement(raw_annotations, assignments, variables):
    """
    Calculate agreement between coders, consolidating variables with indices.

    Parameters:
    -----------
    raw_annotations : list or DataFrame
        Raw annotation data
    assignments : list or DataFrame
        Assignment data
    variables : dict
        Variable metadata

    Returns:
    --------
    dict
        Agreement report
    """
    # Convert inputs to DataFrames if needed
    if not isinstance(raw_annotations, pd.DataFrame):
        annotations_df = pd.DataFrame(raw_annotations)
    else:
        annotations_df = raw_annotations.copy()

    if not isinstance(assignments, pd.DataFrame):
        assignments_df = pd.DataFrame(assignments)
    else:
        assignments_df = assignments.copy()

    # Ensure required columns
    if 'category' in annotations_df.columns and 'variable' not in annotations_df.columns:
        annotations_df = annotations_df.rename(columns={'category': 'variable'})

    if 'coder_id' in annotations_df.columns and 'user_id' not in annotations_df.columns:
        annotations_df = annotations_df.rename(columns={'coder_id': 'user_id'})

    # Add index information to variables
    base_to_indices = add_image_index_column(annotations_df)

    # Create results containers
    all_agreements = {}
    all_conflicts = []

    # Use the base_to_indices mapping to identify variables that need consolidation
    indexed_variables = {}
    for base_name, indices in base_to_indices.items():
        if indices:  # Only if there are actually indices
            # Get all variables that match this base name with the detected indices
            matching_vars = []
            for idx in indices:
                var_name = f"{base_name}_{idx}"
                if var_name in annotations_df['variable'].values:
                    matching_vars.append(var_name)

            if matching_vars:
                indexed_variables[base_name] = matching_vars

    print(f"Variables to be consolidated: {indexed_variables}")

    # Process consolidated variables first
    for base_var, indexed_vars_list in indexed_variables.items():
        # Check if variable metadata exists (as base_name or base_name_$)
        var_key = None
        if base_var + "_$" in variables:
            var_key = base_var + "_$"
        elif base_var in variables:
            var_key = base_var

        if var_key is None:
            print(f"Skipping {base_var} - no variable metadata found")
            continue

        var_info = variables[var_key]

        # Skip text variables
        if var_info.get('type') in ['text']:
            continue

        print(
            f"Processing consolidated variable {base_var} from {len(indexed_vars_list)} indexed variables: {', '.join(indexed_vars_list)}")

        # Get all annotations for the indexed versions
        indexed_annotations = annotations_df[annotations_df['variable'].isin(indexed_vars_list)]

        if len(indexed_annotations) == 0:
            continue

        # Create a composite key for task_id + image_idx
        indexed_annotations['composite_key'] = (
                indexed_annotations['task_id'].astype(str) + '_' +
                indexed_annotations['image_idx'].astype(str)
        )

        # Create agreement matrix
        matrix = indexed_annotations.pivot(
            index='composite_key',
            columns='user_id',
            values='value'
        )

        # Calculate agreement
        agreement = calculate_agreement(matrix, var_info)

        # Store as consolidated variable with _$ suffix
        all_agreements[base_var + "_$"] = agreement

        print(f"  Agreement for {base_var}_$: {agreement}")

        # Find conflicts
        conflicts = find_conflicts(matrix, base_var + "_$", var_info, indexed_annotations)
        all_conflicts.extend(conflicts)

    # Process regular variables (not consolidated)
    for var_name, var_info in variables.items():
        # Skip if this is a consolidated variable or already processed
        if var_name.endswith('_$'):
            continue

        # Skip if this is a base variable that has indexed versions
        if var_name in indexed_variables:
            continue

        # Skip text variables
        if var_info.get('type') in ['text']:
            continue

        # Get annotations for this variable
        var_annotations = annotations_df[annotations_df['variable'] == var_name]

        if len(var_annotations) == 0:
            continue

        print(f"Processing regular variable {var_name}")

        # Create agreement matrix
        matrix = var_annotations.pivot(
            index='task_id',
            columns='user_id',
            values='value'
        )

        # Calculate agreement
        agreement = calculate_agreement(matrix, var_info)

        # Store results
        all_agreements[var_name] = agreement

        print(f"  Agreement for {var_name}: {agreement}")

        # Find conflicts
        conflicts = find_conflicts(matrix, var_name, var_info, var_annotations)
        all_conflicts.extend(conflicts)

    # Generate final report
    consolidated_vars = {k: v for k, v in all_agreements.items() if k.endswith('_$')}
    regular_vars = {k: v for k, v in all_agreements.items() if not k.endswith('_$')}

    report = {
        "agreement_metrics": {
            "by_variable": all_agreements,
            "consolidated_variables": consolidated_vars,
            "regular_variables": regular_vars
        },
        "conflicts": all_conflicts,
        "summary": {
            "total_variables": len(all_agreements),
            "consolidated_variables": len(consolidated_vars),
            "regular_variables": len(regular_vars),
            "indexed_variables": sum(len(vars_list) for vars_list in indexed_variables.values())
        }
    }

    print("\nFinal report:")
    print(f"Processed {len(all_agreements)} variables total")
    print(f"Consolidated variables ({len(consolidated_vars)}): {list(consolidated_vars.keys())}")
=======
        print(f"Processing variable: {variable}")
        print(f"Is this an indexed base? {variable in indexed_variable_map}")

        # Check if this is a base variable WITH indexed versions
        if variable in indexed_variable_map:
            print(f"Processing {variable} as a base variable with indexed versions")

            # Skip if we've already processed this base variable
            if variable in processed_base_vars:
                print(f"Already processed base variable {variable}, skipping")
                continue

            processed_base_vars.add(variable)

            # Find all variables with this base name - use the pattern once
            base_pattern = f"^{re.escape(variable)}_\\d+"
            indexed_vars = [v for v in annotations_df['variable'].unique()
                            if re.match(base_pattern, str(v))]

            print(f"Found indexed versions: {indexed_vars}")

            # Get all annotations for indexed versions
            indexed_annotations = annotations_df[annotations_df['variable'].isin(indexed_vars)]

            if len(indexed_annotations) > 0:
                print(f"Found {len(indexed_annotations)} annotations for indexed versions of {variable}")

                # Apply defaults using our improved function for ALL indexed versions together
                variable_with_defaults = apply_defaults_for_variable(
                    indexed_annotations,
                    assignments_df,
                    variable,  # Use base variable name
                    variable_info
                )

                # Create agreement matrix using task_key
                agreement_matrix = variable_with_defaults.pivot(
                    index='task_key',
                    columns='user_id',
                    values='value'
                )

                # Calculate agreement
                variable_agreement = calculate_agreement(
                    agreement_matrix,
                    variable_info
                )

                # Identify conflicts
                variable_conflicts = identify_conflicts(
                    agreement_matrix,
                    variable,
                    variable_info,
                    variable_with_defaults
                )

                # Store results
                all_variable_agreements[variable] = variable_agreement
                all_conflicts.extend(variable_conflicts)

                # Continue to next variable without individual processing
                continue

        if variable in indexed_vars_to_skip:
            print(f"Skipping indexed variable: {variable}")
            continue

        # For _0 indexed variables, we'll process them but store under the base name
        result_var_name = variable
        if variable in base_vars_map:
            print(f"Processing {variable} as base variable {base_vars_map[variable]}")
            result_var_name = base_vars_map[variable]

        # Get all annotations for this variable
        variable_annotations = annotations_df[annotations_df['variable'] == variable]

        if len(variable_annotations) == 0:
            # Skip variables with no data
            print(f"No data on {variable}")
            continue

        # Standard processing for regular variables
        variable_with_defaults = apply_defaults_for_variable(
            variable_annotations,
            assignments_df,
            variable,
            variable_info
        )

        # Create agreement matrix using task_key
        agreement_matrix = variable_with_defaults.pivot(
            index='task_key',
            columns='user_id',
            values='value'
        )

        # For single-choice, clear the agreement matrix
        if variable_info.choice == 'single':
            cleared_agreement_matrix = clear_agreement_matrix(agreement_matrix, variable_info)
            variable_agreement = calculate_agreement(
                cleared_agreement_matrix,
                variable_info
            )
        else:  # multi_select
            variable_agreement = calculate_agreement(
                agreement_matrix,
                variable_info
            )

        # Store results
        all_variable_agreements[result_var_name] = variable_agreement

        # Identify conflicts
        variable_conflicts = identify_conflicts(
            agreement_matrix,
            variable,
            variable_info,
            variable_with_defaults
        )

        all_conflicts.extend(variable_conflicts)

    # Generate the final report
    agreement_report_dict = generate_agreement_report(
        all_variable_agreements,
        all_conflicts,
        choices,
        annotations_df,
        base_to_indexed,
        variable_categories['skip_processing']  # Pass our clean skip set
    )

    # Convert to Pydantic model
    return AgreementReport.model_validate(agreement_report_dict)


def identify_conflicts(agreement_matrix: DataFrame, variable: str, variable_info: ChoiceVariableModel,
                       variable_annotations):
    """
    Identify conflicts for this variable using task_key.
    """
    conflicts = []

    # Get mapping of task_key to task_id and platform_id
    task_key_to_info = {}
    for _, row in variable_annotations.iterrows():
        if 'task_key' in row and 'task_id' in row:
            # Store mapping from task_key to task_id and platform_id
            task_key_to_info[row['task_key']] = {
                'task_id': row['task_id'],
                'platform_id': str(row.get('platform_id', '')),
                'image_idx': row.get('image_idx', 0)
            }

    # Different handling for single vs multiple choice variables
    if variable_info.choice == 'single':
        # For single-select, identify conflicts where annotators chose different options
        for task_key, row in agreement_matrix.iterrows():
            # Get task info
            task_info = task_key_to_info.get(task_key, {})
            task_id = task_info.get('task_id', int(task_key.split('_')[0]) if '_' in task_key else task_key)
            platform_id = task_info.get('platform_id')
            image_idx = task_info.get('image_idx', 0)

            # Drop NaN values and get values and coders
            values = row.dropna().tolist()
            coders = row.dropna().index.tolist()

            if len(values) < 2:
                continue  # Need at least 2 annotations to have a conflict

            # For single-choice, extract first element from lists
            processed_values = []
            for val in values:
                if isinstance(val, list) and len(val) > 0:
                    processed_values.append(val[0])
                else:
                    processed_values.append(val)

            # Check if all values are equal
            unique_values = set()
            for val in processed_values:
                if isinstance(val, (int, float, str)):
                    unique_values.add(val)

            if len(unique_values) <= 1:
                continue  # All values are the same, no conflict

            # Convert numeric indices to option labels for readability
            labeled_annotations = []
            for i, value in enumerate(processed_values):
                if isinstance(value, (int, float)) and not np.isnan(value):
                    try:
                        # Convert index to label
                        label = variable_info.options[int(value)]
                    except (IndexError, ValueError):
                        label = str(value) + " (unknown option)"
                else:
                    label = str(value)

                labeled_annotations.append(AnnotationInfo(
                    user_id=coders[i],
                    value=label
                ))

            # Record conflict
            conflict = ConflictInfo(
                task_id=int(task_id) if isinstance(task_id, str) and task_id.isdigit() else task_id,
                platform_id=platform_id if platform_id else None,
                variable=variable,
                agreement_score=0.0,
                annotations=labeled_annotations,
                conflict_type='single_choice'
            )

            # Add image_idx if available
            if image_idx is not None and image_idx != 0:
                conflict.image_idx = image_idx

            conflicts.append(conflict)

    else:  # Multiple choice
        # For multi-select, check conflicts option by option
        options = variable_info.options

        for option in options:
            # Create binary matrix for this option (1 if present, 0 if absent)
            binary_matrix = agreement_matrix.map(
                lambda x: 1 if isinstance(x, list) and option in x else (
                    0 if isinstance(x, list) else np.nan
                )
            )

            # Look for disagreements on this option (must have both 0s and 1s)
            for task_key, row in binary_matrix.iterrows():
                # Get task info
                task_info = task_key_to_info.get(task_key, {})
                task_id = task_info.get('task_id', int(task_key.split('_')[0]) if '_' in task_key else task_key)
                platform_id = task_info.get('platform_id')
                image_idx = task_info.get('image_idx', 0)

                # Drop NaN values
                values = row.dropna()
                if len(values) < 2:
                    continue  # Need at least 2 annotations

                # Check if there's a true disagreement (must have both 0s and 1s)
                if set(values) != {0, 1}:
                    continue  # Not a true disagreement if all have same value

                # Create annotations for coders who actually coded
                option_annotations = []
                for coder, value in values.items():
                    option_annotations.append(AnnotationInfo(
                        user_id=coder,
                        value='present' if value == 1 else 'absent',
                        option=option
                    ))

                # Record conflict for this option
                conflict = ConflictInfo(
                    task_id=int(task_id) if isinstance(task_id, str) and task_id.isdigit() else task_id,
                    platform_id=platform_id if platform_id else None,
                    variable=variable,
                    option=option,
                    agreement_score=0.0,
                    annotations=option_annotations,
                    conflict_type='multiple_choice'
                )

                # Add image_idx if it's not the default value
                if image_idx is not None and image_idx != 0:
                    conflict.image_idx = image_idx

                conflicts.append(conflict)

    return conflicts


def fix_users(df: DataFrame, usermap: dict) -> DataFrame:
    """
    Maps user IDs in the dataframe according to the provided mapping.

    Parameters:
    -----------
    df : DataFrame
        DataFrame containing a 'user_id' column

    usermap : dict
        Dictionary mapping user IDs to new identifiers

    Returns:
    --------
    DataFrame
        DataFrame with user_id column replaced according to the mapping
    """
    df['user_id'] = df['user_id'].map(usermap)
    return df


def generate_agreement_report(all_variable_agreements, all_conflicts, choices, annotations_df,
                              base_to_indexed=None, indexed_vars_to_skip=None):
    """
    Generate final agreement report.

    Parameters:
    -----------
    all_variable_agreements : dict
        Dictionary of variable agreements

    all_conflicts : list
        List of conflicts

    choices : dict
        Variable metadata (mapping of variable_ids to ChoiceFieldModel objects)

    annotations_df : DataFrame
        Original annotations

    base_to_indexed : dict, optional
        Mapping of base variable names to their indexed versions

    Returns:
    --------
    dict with complete report
    """
    print("Variables received in generate_agreement_report:", sorted(all_variable_agreements.keys()))

    # Calculate overall statistics
    # Count unique tasks, coders, and variables
    unique_tasks = annotations_df['task_id'].nunique()
    unique_coders = annotations_df['user_id'].nunique()
    total_variables = len(choices)
    total_annotations = len(annotations_df)
    total_conflicts = len(all_conflicts)

    # Group variables by type
    single_choice_vars = []
    multiple_choice_vars = []

    if indexed_vars_to_skip:
        print(f"Received {len(indexed_vars_to_skip)} indexed variables to skip")
        print(f"First 5 examples: {list(indexed_vars_to_skip)[:5]}")

    print("All variables:", sorted(all_variable_agreements.keys()))
    if indexed_vars_to_skip:
        print("Indexed variables to skip:", sorted(indexed_vars_to_skip))

    for var_name, var_info in choices.items():
        if var_info.choice == 'single':
            single_choice_vars.append(var_name)
        elif var_info.choice == 'multiple':
            multiple_choice_vars.append(var_name)

    # Calculate overall agreement metrics
    single_choice_agreements = {}
    multiple_choice_agreements = {}

    # Calculate average agreements by choice type
    single_kappas = []
    single_gwets = []
    multiple_option_kappas = []
    multiple_option_gwets = []

    # Process single-choice variables
    for var_name, var_metrics in all_variable_agreements.items():
        # Debug what variables are being processed
        print(f"Checking variable {var_name} for processing")

        if indexed_vars_to_skip and var_name in indexed_vars_to_skip:
            print(f"Skipping indexed variable: {var_name}")
            continue

        var_info = None
        # Try direct lookup first
        if var_name in choices:
            var_info = choices[var_name]
        else:
            # For base variables that were renamed from indexed_0, try looking up various forms
            # Check if this might be a base name for an indexed variable
            indexed_0_name = f"{var_name}_0"
            if indexed_0_name in choices:
                var_info = choices[indexed_0_name]

        if var_info is None:
            print(f"No variable info found for {var_name}, skipping")
            continue

        if var_info.choice == 'single':
            # Extract kappa and gwet if available
            if 'kappa' in var_metrics:
                single_kappas.append(var_metrics['kappa'])
            if 'gwet' in var_metrics:
                single_gwets.append(var_metrics['gwet'])
            single_choice_agreements[var_name] = var_metrics
        elif var_info.choice == 'multiple':
            # For multiple-choice, we track option-level metrics
            if 'option_results' in var_metrics:
                for option, option_metrics in var_metrics['option_results'].items():
                    if 'kappa' in option_metrics:
                        multiple_option_kappas.append(option_metrics['kappa'])
                    if 'gwet' in option_metrics:
                        multiple_option_gwets.append(option_metrics['gwet'])
            multiple_choice_agreements[var_name] = var_metrics

    # Calculate averages
    avg_single_kappa = sum(single_kappas) / len(single_kappas) if single_kappas else 0
    avg_single_gwet = sum(single_gwets) / len(single_gwets) if single_gwets else 0
    avg_multiple_kappa = sum(multiple_option_kappas) / len(multiple_option_kappas) if multiple_option_kappas else 0
    avg_multiple_gwet = sum(multiple_option_gwets) / len(multiple_option_gwets) if multiple_option_gwets else 0

    # Calculate overall average across all variables
    all_kappas = single_kappas + multiple_option_kappas
    all_gwets = single_gwets + multiple_option_gwets
    overall_kappa = sum(all_kappas) / len(all_kappas) if all_kappas else 0
    overall_gwet = sum(all_gwets) / len(all_gwets) if all_gwets else 0

    # Process indexed variables
    indexed_vars_count = 0
    base_vars_count = 0
    if base_to_indexed:
        indexed_vars_count = sum(len(vars_list) for vars_list in base_to_indexed.values())
        base_vars_count = len(base_to_indexed)

    # Count conflicts by variable type
    single_choice_conflicts = [c for c in all_conflicts if
                               'conflict_type' not in c or c.get('conflict_type') != 'multiple_choice']
    multiple_choice_conflicts = [c for c in all_conflicts if
                                 'conflict_type' in c and c.get('conflict_type') == 'multiple_choice']

    # Calculate conflict rates
    single_conflict_rate = len(single_choice_conflicts) / (
            unique_tasks * len(single_choice_vars)) if unique_tasks > 0 and single_choice_vars else 0
    multiple_conflict_rate = len(multiple_choice_conflicts) / (
            unique_tasks * len(multiple_choice_vars)) if unique_tasks > 0 and multiple_choice_vars else 0
    overall_conflict_rate = total_conflicts / (
            unique_tasks * total_variables) if unique_tasks > 0 and total_variables > 0 else 0

    # Prepare the final report
    report = {
        "summary_stats": {
            "total_tasks": unique_tasks,
            "total_coders": unique_coders,
            "total_variables": total_variables,
            "total_annotations": total_annotations,
            "total_conflicts": total_conflicts,
            "single_choice_variables": len(single_choice_vars),
            "multiple_choice_variables": len(multiple_choice_vars),
            "indexed_variables_count": indexed_vars_count,
            "base_variables_count": base_vars_count,
            "conflict_rate": overall_conflict_rate,
        },
        "agreement_metrics": {
            "overall": {
                "kappa": float(overall_kappa),
                "gwet": float(overall_gwet),
            },
            "single_choice": {
                "average_kappa": float(avg_single_kappa),
                "average_gwet": float(avg_single_gwet),
                "variables": single_choice_agreements,
                "conflict_rate": float(single_conflict_rate),
                "conflict_count": len(single_choice_conflicts)
            },
            "multiple_choice": {
                "average_kappa": float(avg_multiple_kappa),
                "average_gwet": float(avg_multiple_gwet),
                "variables": multiple_choice_agreements,
                "conflict_rate": float(multiple_conflict_rate),
                "conflict_count": len(multiple_choice_conflicts)
            }
        },
        "conflicts": all_conflicts
    }

    # Make sure all numeric values are native Python types (not numpy types)
    # This ensures JSON serialization works correctly
    for key, value in report["summary_stats"].items():
        if hasattr(value, 'item'):
            report["summary_stats"][key] = value.item()
>>>>>>> 338b63fc

    return report


<<<<<<< HEAD
def calculate_agreement(agreement_matrix, variable_info):
    """Calculate agreement metrics based on variable type."""
    var_type = variable_info.get('type', '')

    # Handle different naming conventions for variable types
    if var_type in ['single', 'single_select']:
        return calculate_single_select_agreement(agreement_matrix, variable_info.get('options', []))
    elif var_type in ['multi', 'multi_select']:
        return calculate_multi_select_agreement(agreement_matrix, variable_info.get('options', []))
    else:
        print(f"Unknown variable type: {var_type}, treating as single_select")
        return calculate_single_select_agreement(agreement_matrix, variable_info.get('options', []))


def calculate_single_select_agreement(agreement_matrix, options):
    """Calculate agreement for single-select variables."""
    # Get coder pairs
    coders = agreement_matrix.columns
    n_coders = len(coders)

    # Track metrics
    total_agreements = 0
    total_comparisons = 0
    kappa_values = []

    # Compare each pair of coders
    for i in range(n_coders):
        for j in range(i + 1, n_coders):
            coder1 = coders[i]
            coder2 = coders[j]

            # Get rows where both coders provided answers
            pair_data = agreement_matrix[[coder1, coder2]].dropna()

            if len(pair_data) == 0:
                continue

            # Count exact agreements
            agreements = (pair_data[coder1] == pair_data[coder2]).sum()
            total_agreements += agreements
            total_comparisons += len(pair_data)

            # Calculate Cohen's kappa
            observed_agreement = agreements / len(pair_data)

            # Calculate expected agreement by chance
            expected_agreement = 0
            for option in options:
                prob_coder1 = (pair_data[coder1] == option).mean()
                prob_coder2 = (pair_data[coder2] == option).mean()
                expected_agreement += prob_coder1 * prob_coder2

            # Compute kappa if possible
            if expected_agreement < 1.0:
                kappa = (observed_agreement - expected_agreement) / (1 - expected_agreement)
                kappa_values.append(kappa)

    # Calculate overall metrics
    overall_agreement = total_agreements / total_comparisons if total_comparisons > 0 else 0
    avg_kappa = sum(kappa_values) / len(kappa_values) if kappa_values else 0

    return {
        'overall_agreement': overall_agreement,
        'kappa': avg_kappa,
        'sample_size': total_comparisons
    }


def calculate_multi_select_agreement(agreement_matrix, options):
    """Calculate agreement for multi-select variables."""
    # Track metrics for each option
    option_metrics = {}
    kappa_values = []

    # Process each option separately
    for option in options:
        # Create binary matrix (1 if option selected, 0 if not)
        binary_matrix = agreement_matrix.applymap(
            lambda x: 1 if isinstance(x, list) and option in x else 0
        )

        # Calculate agreement for this option as binary choice
        option_agreement = calculate_binary_agreement(binary_matrix)
        option_metrics[option] = option_agreement
        kappa_values.append(option_agreement.get('kappa', 0))

    # Calculate overall metrics
    avg_kappa = sum(kappa_values) / len(kappa_values) if kappa_values else 0

    return {
        'overall_agreement': avg_kappa,
        'kappa_by_option': option_metrics,
        'average_kappa': avg_kappa
    }


def calculate_binary_agreement(binary_matrix):
    """Calculate agreement for binary (yes/no) choices."""
    # Get coder pairs
    coders = binary_matrix.columns
    n_coders = len(coders)

    # Track metrics
    total_agreements = 0
    total_comparisons = 0
    kappa_values = []

    # Compare each pair of coders
    for i in range(n_coders):
        for j in range(i + 1, n_coders):
            coder1 = coders[i]
            coder2 = coders[j]

            # Get rows where both coders provided answers
            pair_data = binary_matrix[[coder1, coder2]].dropna()

            if len(pair_data) == 0:
                continue

            # Count agreements (both 1 or both 0)
            agreements = (pair_data[coder1] == pair_data[coder2]).sum()
            total_agreements += agreements
            total_comparisons += len(pair_data)

            # Calculate Cohen's kappa
            observed_agreement = agreements / len(pair_data)

            # Calculate expected agreement for binary choice
            prob_coder1_yes = pair_data[coder1].mean()
            prob_coder1_no = 1 - prob_coder1_yes
            prob_coder2_yes = pair_data[coder2].mean()
            prob_coder2_no = 1 - prob_coder2_yes

            expected_agreement = (prob_coder1_yes * prob_coder2_yes) + (prob_coder1_no * prob_coder2_no)

            # Compute kappa if possible
            if expected_agreement < 1.0:
                kappa = (observed_agreement - expected_agreement) / (1 - expected_agreement)
                kappa_values.append(kappa)

    # Calculate overall metrics
    overall_agreement = total_agreements / total_comparisons if total_comparisons > 0 else 0
    avg_kappa = sum(kappa_values) / len(kappa_values) if kappa_values else 0

    return {
        'agreement_rate': overall_agreement,
        'kappa': avg_kappa,
        'sample_size': total_comparisons
    }


def find_conflicts(agreement_matrix, variable, variable_info, variable_annotations):
    """Identify conflicts where coders disagree."""
    conflicts = []

    # Get mapping of task_id to platform_id
    platform_id_map = {}
    for _, row in variable_annotations.iterrows():
        if 'task_id' in row and 'platform_id' in row:
            platform_id_map[row['task_id']] = row['platform_id']

    # Check if we're using composite keys (for indexed variables)
    has_composite_key = False
    if len(agreement_matrix.index) > 0:
        first_idx = agreement_matrix.index[0]
        if isinstance(first_idx, str) and '_' in first_idx:
            has_composite_key = True

    var_type = variable_info.get('type', '')

    # Process each row in the agreement matrix
    for task_id, row in agreement_matrix.iterrows():
        values = row.dropna().tolist()
        coders = row.dropna().index.tolist()

        if len(values) < 2:
            continue  # Need at least 2 annotations to have conflict

        # Handle different variable types
        if var_type in ['single', 'single_select']:
            # Check if all values are the same
            if len(set(str(val) for val in values)) == 1:
                continue  # No conflict

            # Extract actual task_id and image_idx from composite key if needed
            actual_task_id = task_id
            image_idx = None
            if has_composite_key:
                parts = str(task_id).split('_')
                if len(parts) >= 2:
                    actual_task_id = parts[0]
                    try:
                        image_idx = int(parts[1])
                    except (ValueError, IndexError):
                        pass

            # Record conflict
            conflict = {
                'task_id': actual_task_id,
                'platform_id': platform_id_map.get(actual_task_id),
                'variable': variable,
                'agreement_score': 0.0,  # Known disagreement
                'annotations': [
                    {'user_id': coders[i], 'value': values[i]}
                    for i in range(len(coders))
                ]
            }

            # Add image_idx if available
            if image_idx is not None:
                conflict['image_idx'] = image_idx

            conflicts.append(conflict)

        elif var_type in ['multi', 'multi_select']:
            # Compare lists of options
            serialized_values = [str(sorted(v) if isinstance(v, list) else v) for v in values]
            if len(set(serialized_values)) == 1:
                continue  # No conflict

            # Calculate option-by-option agreement
            options = variable_info.get('options', [])
            option_agreements = []

            for option in options:
                # Check if coders agree on including/excluding this option
                option_values = [1 if isinstance(v, list) and option in v else 0 for v in values]
                option_agreement = 1.0 if len(set(option_values)) == 1 else 0.0
                option_agreements.append(option_agreement)

            avg_agreement = sum(option_agreements) / len(option_agreements) if option_agreements else 0

            # Extract actual task_id and image_idx from composite key if needed
            actual_task_id = task_id
            image_idx = None
            if has_composite_key:
                parts = str(task_id).split('_')
                if len(parts) >= 2:
                    actual_task_id = parts[0]
                    try:
                        image_idx = int(parts[1])
                    except (ValueError, IndexError):
                        pass

            # Record conflict
            conflict = {
                'task_id': actual_task_id,
                'platform_id': platform_id_map.get(actual_task_id),
                'variable': variable,
                'agreement_score': avg_agreement,
                'annotations': [
                    {'user_id': coders[i], 'value': values[i]}
                    for i in range(len(coders))
                ]
            }

            # Add image_idx if available
            if image_idx is not None:
                conflict['image_idx'] = image_idx

            conflicts.append(conflict)

    return conflicts


def fix_users(df, usermap):
    """Map user IDs according to the provided mapping."""
    df['user_id'] = df['user_id'].map(usermap)
    return df
=======
def create_indexed_agreement_matrix(variable_annotations):
    """
    Create an agreement matrix using the composite task_key as the index.
    """
    # Use the task_key if it exists, otherwise create it
    if 'task_key' not in variable_annotations.columns:
        if 'image_idx' in variable_annotations.columns:
            variable_annotations['task_key'] = (
                    variable_annotations['task_id'].astype(str) + '_' +
                    variable_annotations['image_idx'].astype(str)
            )
        else:
            variable_annotations['task_key'] = variable_annotations['task_id'].astype(str) + '_0'

    # Pivot using the task_key as index
    agreement_matrix = variable_annotations.pivot(
        index='task_key',
        columns='user_id',
        values='value'
    )

    return agreement_matrix


def agreement_matrix_assertions(agreement_matrix: DataFrame, variable_info: dict):
    # (index, data)
    for row in agreement_matrix.iterrows():
        # cell: (col, value)
        for idx, cell in enumerate(row[1]):
            if isinstance(cell, list) and len(cell) == 0:
                print(row[0], row[1].index[idx])


def add_image_index_column(df):
    """
    Extract indices from variable names and add columns for base variable name and index.
    Also creates a composite task_key for agreement calculations.
    """
    # Extract base names and indices (existing code)
    base_names = []
    indices = []

    for var_name in df['variable']:
        var_str = str(var_name)
        # Look for _NUMBER at the end of the string
        match = re.search(r'_(\d+)(?:$|_)', var_str)

        if match:
            idx = int(match.group(0).strip("_"))
            # Remove the _NUMBER suffix to get base name
            if match.group(0)[0] == "_" and match.group(0)[-1] == "_":
                base = re.sub(r'_(\d+)(?:$|_)', '', var_str)
            else:
                base = re.sub(r'_(\d+)(?:$|_)', '', var_str)
            base_names.append(base)
            indices.append(idx)
        else:
            base_names.append(var_str)
            indices.append(0)  # 0 indicates no index

    # Add new columns
    df['variable_base'] = base_names
    df['image_idx'] = indices

    # Create a composite task key that combines task_id and image_idx
    df['task_key'] = df['task_id'].astype(str) + '_' + df['image_idx'].astype(str)

    # Create mapping of base variables to their indices (existing code)
    base_to_indices = {}
    for base, idx in zip(base_names, indices):
        if idx > 0:  # Only track variables with indices
            if base not in base_to_indices:
                base_to_indices[base] = []
            base_to_indices[base].append(idx)

    return base_to_indices


def clear_agreement_matrix(agreement_matrix: DataFrame, variable_info: ChoiceVariableModel) -> DataFrame:
    """
    Transforms agreement matrix for single-select variables by extracting values from lists.

    Parameters:
    -----------
    agreement_matrix : DataFrame
        Matrix with tasks as rows and coders as columns

    variable_info : ChoiceFieldModel
        Variable metadata including options

    Returns:
    --------
    DataFrame
        Cleared agreement matrix with indices instead of values
    """

    def single_val(c):
        if isinstance(c, list):
            return list(map(variable_info.option_index, c))
        elif isinstance(c, str) and c == NO_SINGLE_CHOICE:
            return [99]
        else:
            try:
                if np.isnan(c):
                    return np.NaN
            except:
                raise ValueError(f"maybe nan, for single. should be filled with default BEFORE: {c}")

    cleared_agreement_matrix = agreement_matrix.map(single_val)
    return cleared_agreement_matrix


def _create_assignment_tracking(assignments):
    """
    Create a DataFrame tracking all task assignments with metadata.

    Parameters:
    -----------
    assignments : list of dict or DataFrame
        Assignment data with task_id, coder_id, ann_id, ts, platform_id

    Returns:
    --------
    DataFrame with columns:
        - task_id, coder_id (index columns)
        - ann_id, timestamp, platform_id (metadata columns)
    """
    # Convert to DataFrame if needed
    if not isinstance(assignments, pd.DataFrame):
        assignments_df = pd.DataFrame(assignments)
    else:
        assignments_df = assignments

    # Keep the metadata columns
    metadata_cols = ['ann_id', 'ts', 'platform_id']
    keep_cols = ['task_id', 'user_id'] + [col for col in metadata_cols if col in assignments_df.columns]
    assignments_df = assignments_df[keep_cols]

    # Set task_id and user_id as index for efficient lookups
    assignments_df = assignments_df.set_index(['task_id', 'user_id'])

    return assignments_df


def create_annotations_dataframe(raw_annotations):
    """
    Create a DataFrame with all annotations.

    Parameters:
    -----------
    raw_annotations : list of dict or DataFrame
        Raw annotation data with task_id, ann_id, user_id, ts,
        platform_id, category, type, value

    Returns:
    --------
    DataFrame with annotation data
    """
    # Convert to DataFrame if needed
    if not isinstance(raw_annotations, pd.DataFrame):
        annotations_df = pd.DataFrame(raw_annotations)
    else:
        annotations_df = raw_annotations.copy()

    # Ensure consistent column names
    if 'category' in annotations_df.columns and 'variable' not in annotations_df.columns:
        annotations_df = annotations_df.rename(columns={'category': 'variable'})

    # Ensure user_id column exists
    if 'user_id' not in annotations_df.columns and 'coder_id' in annotations_df.columns:
        annotations_df = annotations_df.rename(columns={'coder_id': 'user_id'})

    return annotations_df


def apply_defaults_for_variable(variable_annotations: DataFrame,
                                assignments_df: DataFrame,
                                variable: str,
                                variable_info: ChoiceVariableModel):
    """
    Apply default values for a specific variable where annotations are missing.
    Uses task_key (task_id_image_idx) for handling indexed variables.
    """
    # Reset index on assignments to get task_id and user_id as columns
    assignments = assignments_df.reset_index()

    # Determine unique image indices for this variable
    indices = [0]  # Default for non-indexed variables
    if 'image_idx' in variable_annotations.columns:
        indices = sorted(variable_annotations['image_idx'].unique())

    # Create combinations for each task-coder-index
    all_combinations = []
    for _, row in assignments.iterrows():
        for idx in indices:
            combo = {
                'task_id': row['task_id'],
                'user_id': row['user_id'],
                'variable': variable,
                'image_idx': idx,
                'task_key': f"{row['task_id']}_{idx}",
                # Include metadata if available
                'ann_id': row.get('ann_id', None),
                'timestamp': row.get('ts', None),
                'platform_id': row.get('platform_id', None)
            }
            all_combinations.append(combo)

    combinations_df = pd.DataFrame(all_combinations)

    # Ensure variable_annotations has task_key
    if 'task_key' not in variable_annotations.columns:
        variable_annotations = variable_annotations.copy()
        variable_annotations['task_key'] = (
                variable_annotations['task_id'].astype(str) + '_' +
                variable_annotations.get('image_idx', 0).astype(str)
        )

    # Merge on task_key and user_id to properly handle indexed variables
    merged = pd.merge(
        combinations_df,
        variable_annotations,
        on=['task_key', 'user_id'],
        how='left',
        suffixes=('', '_existing')
    )

    # Clean up duplicate columns
    for col in merged.columns:
        if col.endswith('_existing'):
            base_col = col[:-9]
            # Keep existing values where available
            merged[base_col] = merged[col].combine_first(merged[base_col])
            merged = merged.drop(columns=[col])

    # Apply defaults for value column
    if 'value' not in merged.columns or merged['value'].isna().all():
        if variable_info.choice == 'single':
            merged['value'] = [variable_info.safe_default]
        else:  # multi_select
            merged['value'] = []
    else:
        if variable_info.choice == 'single':
            merged['value'] = merged['value'].apply(
                lambda x: x if isinstance(x, list) or not pd.isna(x) else [variable_info.safe_default]
            )
        else:  # multi_select
            merged['value'] = merged['value'].apply(
                lambda x: x if isinstance(x, list) or not pd.isna(x) else []
            )

    return merged


def calculate_agreement(agreement_matrix, variable_info):
    """
    Calculate agreement metrics for a variable.

    Parameters:
    -----------
    agreement_matrix : DataFrame
        Matrix with tasks as rows and coders as columns

    variable_info : dict
        Variable metadata including type and options

    Returns:
    --------
    dict with agreement metrics
    """
    # Handle different variable types
    if variable_info.choice == 'single':
        return _calculate_single_select_agreement2(agreement_matrix, variable_info)
    elif variable_info.choice == 'multiple':
        return _calculate_multi_select_agreement(agreement_matrix, variable_info)
    else:
        raise ValueError(f"Unknown variable type: {variable_info}")
>>>>>>> 338b63fc
<|MERGE_RESOLUTION|>--- conflicted
+++ resolved
@@ -1,9 +1,3 @@
-<<<<<<< HEAD
-import pandas as pd
-import numpy as np
-import re
-from pandas import DataFrame
-=======
 import re
 from pathlib import Path
 
@@ -89,33 +83,12 @@
     conflict_rate: float
     conflict_count: int
 
->>>>>>> 338b63fc
 
 class OverallAgreement(BaseModel):
     """Model for overall agreement metrics"""
     kappa: float
     gwet: float
 
-<<<<<<< HEAD
-def add_image_index_column(df):
-    """
-    Extract indices from variable names and add columns for base variable name and index.
-    For example: "nep_materiality_visual_0" -> base: "nep_materiality_visual", idx: 0
-
-    Parameters:
-    -----------
-    df : DataFrame
-        DataFrame containing 'variable' or 'category' column
-
-    Returns:
-    --------
-    dict
-        Dictionary mapping base variable names to their indices
-    """
-    # Determine which column to use
-    if 'variable' not in df.columns and 'category' in df.columns:
-        df['variable'] = df['category']
-=======
 
 class AgreementMetrics(BaseModel):
     """Model for all agreement metrics"""
@@ -126,52 +99,8 @@
     @property
     def all_variables(self) -> dict[str, Union[SingleChoiceAgreement, MultiChoiceAgreement]]:
         return self.single_choice.variables | self.multiple_choice.variables
->>>>>>> 338b63fc
-
-    if 'variable' not in df.columns:
-        print("Warning: No variable column found")
-        return {}
-
-<<<<<<< HEAD
-    # Extract base names and indices
-    base_names = []
-    indices = []
-
-    for var_name in df['variable']:
-        var_str = str(var_name)
-        # Look for _NUMBER at the end of the string
-        match = re.search(r'_(\d+)$', var_str)
-
-        if match:
-            idx = int(match.group(1))
-            # Remove the _NUMBER suffix to get base name
-            base = var_str[:var_str.rfind('_')]
-            base_names.append(base)
-            indices.append(idx)
-        else:
-            base_names.append(var_str)
-            indices.append(0)  # 0 indicates no index
-
-    # Add new columns
-    df['variable_base'] = base_names
-    df['image_idx'] = indices
-
-    # Create mapping of base variables to their indices
-    base_to_indices = {}
-    for base, idx in zip(base_names, indices):
-        if idx > 0:  # Only track variables with indices
-            if base not in base_to_indices:
-                base_to_indices[base] = []
-            base_to_indices[base].append(idx)
-
-    # Print summary
-    if base_to_indices:
-        print(f"Found {len(base_to_indices)} variables with indices:")
-        for base, idxs in base_to_indices.items():
-            print(f"  {base}: indices {sorted(idxs)}")
-
-    return base_to_indices
-=======
+
+
 class SummaryStats(BaseModel):
     """Model for summary statistics"""
     total_tasks: int
@@ -715,190 +644,12 @@
     print(f"Indexed base variables: {list(indexed_variable_map.keys())}")
     print(f"Indexed variables to skip: {list(indexed_vars_to_skip)}")
     print(f"Base vars map: {base_vars_map}")
->>>>>>> 338b63fc
 
     # Process variables based on their categorization
     for variable, variable_info in tqdm(choices.items()):
         if field_names and variable not in field_names:
             continue
 
-<<<<<<< HEAD
-def analyze_coder_agreement(raw_annotations, assignments, variables):
-    """
-    Calculate agreement between coders, consolidating variables with indices.
-
-    Parameters:
-    -----------
-    raw_annotations : list or DataFrame
-        Raw annotation data
-    assignments : list or DataFrame
-        Assignment data
-    variables : dict
-        Variable metadata
-
-    Returns:
-    --------
-    dict
-        Agreement report
-    """
-    # Convert inputs to DataFrames if needed
-    if not isinstance(raw_annotations, pd.DataFrame):
-        annotations_df = pd.DataFrame(raw_annotations)
-    else:
-        annotations_df = raw_annotations.copy()
-
-    if not isinstance(assignments, pd.DataFrame):
-        assignments_df = pd.DataFrame(assignments)
-    else:
-        assignments_df = assignments.copy()
-
-    # Ensure required columns
-    if 'category' in annotations_df.columns and 'variable' not in annotations_df.columns:
-        annotations_df = annotations_df.rename(columns={'category': 'variable'})
-
-    if 'coder_id' in annotations_df.columns and 'user_id' not in annotations_df.columns:
-        annotations_df = annotations_df.rename(columns={'coder_id': 'user_id'})
-
-    # Add index information to variables
-    base_to_indices = add_image_index_column(annotations_df)
-
-    # Create results containers
-    all_agreements = {}
-    all_conflicts = []
-
-    # Use the base_to_indices mapping to identify variables that need consolidation
-    indexed_variables = {}
-    for base_name, indices in base_to_indices.items():
-        if indices:  # Only if there are actually indices
-            # Get all variables that match this base name with the detected indices
-            matching_vars = []
-            for idx in indices:
-                var_name = f"{base_name}_{idx}"
-                if var_name in annotations_df['variable'].values:
-                    matching_vars.append(var_name)
-
-            if matching_vars:
-                indexed_variables[base_name] = matching_vars
-
-    print(f"Variables to be consolidated: {indexed_variables}")
-
-    # Process consolidated variables first
-    for base_var, indexed_vars_list in indexed_variables.items():
-        # Check if variable metadata exists (as base_name or base_name_$)
-        var_key = None
-        if base_var + "_$" in variables:
-            var_key = base_var + "_$"
-        elif base_var in variables:
-            var_key = base_var
-
-        if var_key is None:
-            print(f"Skipping {base_var} - no variable metadata found")
-            continue
-
-        var_info = variables[var_key]
-
-        # Skip text variables
-        if var_info.get('type') in ['text']:
-            continue
-
-        print(
-            f"Processing consolidated variable {base_var} from {len(indexed_vars_list)} indexed variables: {', '.join(indexed_vars_list)}")
-
-        # Get all annotations for the indexed versions
-        indexed_annotations = annotations_df[annotations_df['variable'].isin(indexed_vars_list)]
-
-        if len(indexed_annotations) == 0:
-            continue
-
-        # Create a composite key for task_id + image_idx
-        indexed_annotations['composite_key'] = (
-                indexed_annotations['task_id'].astype(str) + '_' +
-                indexed_annotations['image_idx'].astype(str)
-        )
-
-        # Create agreement matrix
-        matrix = indexed_annotations.pivot(
-            index='composite_key',
-            columns='user_id',
-            values='value'
-        )
-
-        # Calculate agreement
-        agreement = calculate_agreement(matrix, var_info)
-
-        # Store as consolidated variable with _$ suffix
-        all_agreements[base_var + "_$"] = agreement
-
-        print(f"  Agreement for {base_var}_$: {agreement}")
-
-        # Find conflicts
-        conflicts = find_conflicts(matrix, base_var + "_$", var_info, indexed_annotations)
-        all_conflicts.extend(conflicts)
-
-    # Process regular variables (not consolidated)
-    for var_name, var_info in variables.items():
-        # Skip if this is a consolidated variable or already processed
-        if var_name.endswith('_$'):
-            continue
-
-        # Skip if this is a base variable that has indexed versions
-        if var_name in indexed_variables:
-            continue
-
-        # Skip text variables
-        if var_info.get('type') in ['text']:
-            continue
-
-        # Get annotations for this variable
-        var_annotations = annotations_df[annotations_df['variable'] == var_name]
-
-        if len(var_annotations) == 0:
-            continue
-
-        print(f"Processing regular variable {var_name}")
-
-        # Create agreement matrix
-        matrix = var_annotations.pivot(
-            index='task_id',
-            columns='user_id',
-            values='value'
-        )
-
-        # Calculate agreement
-        agreement = calculate_agreement(matrix, var_info)
-
-        # Store results
-        all_agreements[var_name] = agreement
-
-        print(f"  Agreement for {var_name}: {agreement}")
-
-        # Find conflicts
-        conflicts = find_conflicts(matrix, var_name, var_info, var_annotations)
-        all_conflicts.extend(conflicts)
-
-    # Generate final report
-    consolidated_vars = {k: v for k, v in all_agreements.items() if k.endswith('_$')}
-    regular_vars = {k: v for k, v in all_agreements.items() if not k.endswith('_$')}
-
-    report = {
-        "agreement_metrics": {
-            "by_variable": all_agreements,
-            "consolidated_variables": consolidated_vars,
-            "regular_variables": regular_vars
-        },
-        "conflicts": all_conflicts,
-        "summary": {
-            "total_variables": len(all_agreements),
-            "consolidated_variables": len(consolidated_vars),
-            "regular_variables": len(regular_vars),
-            "indexed_variables": sum(len(vars_list) for vars_list in indexed_variables.values())
-        }
-    }
-
-    print("\nFinal report:")
-    print(f"Processed {len(all_agreements)} variables total")
-    print(f"Consolidated variables ({len(consolidated_vars)}): {list(consolidated_vars.keys())}")
-=======
         print(f"Processing variable: {variable}")
         print(f"Is this an indexed base? {variable in indexed_variable_map}")
 
@@ -1379,282 +1130,10 @@
     for key, value in report["summary_stats"].items():
         if hasattr(value, 'item'):
             report["summary_stats"][key] = value.item()
->>>>>>> 338b63fc
 
     return report
 
 
-<<<<<<< HEAD
-def calculate_agreement(agreement_matrix, variable_info):
-    """Calculate agreement metrics based on variable type."""
-    var_type = variable_info.get('type', '')
-
-    # Handle different naming conventions for variable types
-    if var_type in ['single', 'single_select']:
-        return calculate_single_select_agreement(agreement_matrix, variable_info.get('options', []))
-    elif var_type in ['multi', 'multi_select']:
-        return calculate_multi_select_agreement(agreement_matrix, variable_info.get('options', []))
-    else:
-        print(f"Unknown variable type: {var_type}, treating as single_select")
-        return calculate_single_select_agreement(agreement_matrix, variable_info.get('options', []))
-
-
-def calculate_single_select_agreement(agreement_matrix, options):
-    """Calculate agreement for single-select variables."""
-    # Get coder pairs
-    coders = agreement_matrix.columns
-    n_coders = len(coders)
-
-    # Track metrics
-    total_agreements = 0
-    total_comparisons = 0
-    kappa_values = []
-
-    # Compare each pair of coders
-    for i in range(n_coders):
-        for j in range(i + 1, n_coders):
-            coder1 = coders[i]
-            coder2 = coders[j]
-
-            # Get rows where both coders provided answers
-            pair_data = agreement_matrix[[coder1, coder2]].dropna()
-
-            if len(pair_data) == 0:
-                continue
-
-            # Count exact agreements
-            agreements = (pair_data[coder1] == pair_data[coder2]).sum()
-            total_agreements += agreements
-            total_comparisons += len(pair_data)
-
-            # Calculate Cohen's kappa
-            observed_agreement = agreements / len(pair_data)
-
-            # Calculate expected agreement by chance
-            expected_agreement = 0
-            for option in options:
-                prob_coder1 = (pair_data[coder1] == option).mean()
-                prob_coder2 = (pair_data[coder2] == option).mean()
-                expected_agreement += prob_coder1 * prob_coder2
-
-            # Compute kappa if possible
-            if expected_agreement < 1.0:
-                kappa = (observed_agreement - expected_agreement) / (1 - expected_agreement)
-                kappa_values.append(kappa)
-
-    # Calculate overall metrics
-    overall_agreement = total_agreements / total_comparisons if total_comparisons > 0 else 0
-    avg_kappa = sum(kappa_values) / len(kappa_values) if kappa_values else 0
-
-    return {
-        'overall_agreement': overall_agreement,
-        'kappa': avg_kappa,
-        'sample_size': total_comparisons
-    }
-
-
-def calculate_multi_select_agreement(agreement_matrix, options):
-    """Calculate agreement for multi-select variables."""
-    # Track metrics for each option
-    option_metrics = {}
-    kappa_values = []
-
-    # Process each option separately
-    for option in options:
-        # Create binary matrix (1 if option selected, 0 if not)
-        binary_matrix = agreement_matrix.applymap(
-            lambda x: 1 if isinstance(x, list) and option in x else 0
-        )
-
-        # Calculate agreement for this option as binary choice
-        option_agreement = calculate_binary_agreement(binary_matrix)
-        option_metrics[option] = option_agreement
-        kappa_values.append(option_agreement.get('kappa', 0))
-
-    # Calculate overall metrics
-    avg_kappa = sum(kappa_values) / len(kappa_values) if kappa_values else 0
-
-    return {
-        'overall_agreement': avg_kappa,
-        'kappa_by_option': option_metrics,
-        'average_kappa': avg_kappa
-    }
-
-
-def calculate_binary_agreement(binary_matrix):
-    """Calculate agreement for binary (yes/no) choices."""
-    # Get coder pairs
-    coders = binary_matrix.columns
-    n_coders = len(coders)
-
-    # Track metrics
-    total_agreements = 0
-    total_comparisons = 0
-    kappa_values = []
-
-    # Compare each pair of coders
-    for i in range(n_coders):
-        for j in range(i + 1, n_coders):
-            coder1 = coders[i]
-            coder2 = coders[j]
-
-            # Get rows where both coders provided answers
-            pair_data = binary_matrix[[coder1, coder2]].dropna()
-
-            if len(pair_data) == 0:
-                continue
-
-            # Count agreements (both 1 or both 0)
-            agreements = (pair_data[coder1] == pair_data[coder2]).sum()
-            total_agreements += agreements
-            total_comparisons += len(pair_data)
-
-            # Calculate Cohen's kappa
-            observed_agreement = agreements / len(pair_data)
-
-            # Calculate expected agreement for binary choice
-            prob_coder1_yes = pair_data[coder1].mean()
-            prob_coder1_no = 1 - prob_coder1_yes
-            prob_coder2_yes = pair_data[coder2].mean()
-            prob_coder2_no = 1 - prob_coder2_yes
-
-            expected_agreement = (prob_coder1_yes * prob_coder2_yes) + (prob_coder1_no * prob_coder2_no)
-
-            # Compute kappa if possible
-            if expected_agreement < 1.0:
-                kappa = (observed_agreement - expected_agreement) / (1 - expected_agreement)
-                kappa_values.append(kappa)
-
-    # Calculate overall metrics
-    overall_agreement = total_agreements / total_comparisons if total_comparisons > 0 else 0
-    avg_kappa = sum(kappa_values) / len(kappa_values) if kappa_values else 0
-
-    return {
-        'agreement_rate': overall_agreement,
-        'kappa': avg_kappa,
-        'sample_size': total_comparisons
-    }
-
-
-def find_conflicts(agreement_matrix, variable, variable_info, variable_annotations):
-    """Identify conflicts where coders disagree."""
-    conflicts = []
-
-    # Get mapping of task_id to platform_id
-    platform_id_map = {}
-    for _, row in variable_annotations.iterrows():
-        if 'task_id' in row and 'platform_id' in row:
-            platform_id_map[row['task_id']] = row['platform_id']
-
-    # Check if we're using composite keys (for indexed variables)
-    has_composite_key = False
-    if len(agreement_matrix.index) > 0:
-        first_idx = agreement_matrix.index[0]
-        if isinstance(first_idx, str) and '_' in first_idx:
-            has_composite_key = True
-
-    var_type = variable_info.get('type', '')
-
-    # Process each row in the agreement matrix
-    for task_id, row in agreement_matrix.iterrows():
-        values = row.dropna().tolist()
-        coders = row.dropna().index.tolist()
-
-        if len(values) < 2:
-            continue  # Need at least 2 annotations to have conflict
-
-        # Handle different variable types
-        if var_type in ['single', 'single_select']:
-            # Check if all values are the same
-            if len(set(str(val) for val in values)) == 1:
-                continue  # No conflict
-
-            # Extract actual task_id and image_idx from composite key if needed
-            actual_task_id = task_id
-            image_idx = None
-            if has_composite_key:
-                parts = str(task_id).split('_')
-                if len(parts) >= 2:
-                    actual_task_id = parts[0]
-                    try:
-                        image_idx = int(parts[1])
-                    except (ValueError, IndexError):
-                        pass
-
-            # Record conflict
-            conflict = {
-                'task_id': actual_task_id,
-                'platform_id': platform_id_map.get(actual_task_id),
-                'variable': variable,
-                'agreement_score': 0.0,  # Known disagreement
-                'annotations': [
-                    {'user_id': coders[i], 'value': values[i]}
-                    for i in range(len(coders))
-                ]
-            }
-
-            # Add image_idx if available
-            if image_idx is not None:
-                conflict['image_idx'] = image_idx
-
-            conflicts.append(conflict)
-
-        elif var_type in ['multi', 'multi_select']:
-            # Compare lists of options
-            serialized_values = [str(sorted(v) if isinstance(v, list) else v) for v in values]
-            if len(set(serialized_values)) == 1:
-                continue  # No conflict
-
-            # Calculate option-by-option agreement
-            options = variable_info.get('options', [])
-            option_agreements = []
-
-            for option in options:
-                # Check if coders agree on including/excluding this option
-                option_values = [1 if isinstance(v, list) and option in v else 0 for v in values]
-                option_agreement = 1.0 if len(set(option_values)) == 1 else 0.0
-                option_agreements.append(option_agreement)
-
-            avg_agreement = sum(option_agreements) / len(option_agreements) if option_agreements else 0
-
-            # Extract actual task_id and image_idx from composite key if needed
-            actual_task_id = task_id
-            image_idx = None
-            if has_composite_key:
-                parts = str(task_id).split('_')
-                if len(parts) >= 2:
-                    actual_task_id = parts[0]
-                    try:
-                        image_idx = int(parts[1])
-                    except (ValueError, IndexError):
-                        pass
-
-            # Record conflict
-            conflict = {
-                'task_id': actual_task_id,
-                'platform_id': platform_id_map.get(actual_task_id),
-                'variable': variable,
-                'agreement_score': avg_agreement,
-                'annotations': [
-                    {'user_id': coders[i], 'value': values[i]}
-                    for i in range(len(coders))
-                ]
-            }
-
-            # Add image_idx if available
-            if image_idx is not None:
-                conflict['image_idx'] = image_idx
-
-            conflicts.append(conflict)
-
-    return conflicts
-
-
-def fix_users(df, usermap):
-    """Map user IDs according to the provided mapping."""
-    df['user_id'] = df['user_id'].map(usermap)
-    return df
-=======
 def create_indexed_agreement_matrix(variable_annotations):
     """
     Create an agreement matrix using the composite task_key as the index.
@@ -1931,5 +1410,4 @@
     elif variable_info.choice == 'multiple':
         return _calculate_multi_select_agreement(agreement_matrix, variable_info)
     else:
-        raise ValueError(f"Unknown variable type: {variable_info}")
->>>>>>> 338b63fc
+        raise ValueError(f"Unknown variable type: {variable_info}")